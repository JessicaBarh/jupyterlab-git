# jupyterlab-git
pre-alpha version


JLG


## Prerequisites

* JupyterLab

## Installation for git-plugin

```bash
jupyter labextension install jupyterlab-git
```

## Development

For a development install (requires npm version 4 or later), do the following in the repository directory:

```bash
npm install
jupyter labextension link .
```
to install the server extension, go inside the git_handler directory and do the following:
```bash
pip install ./hi
```

To rebuild the package and the JupyterLab app:

```bash
npm run build
jupyter lab build

```

##Installation and activation for git handler

```bash
pip install git_handler
jupyter serverextension enable --py git_handler
jupyter nbextension install --py git_handler
```

<<<<<<< HEAD
To enable this extension:

```bash
jupyter nbextension enable --py git_handler

```
=======
Launch JupyterLab & you will see the new Git buttons on the left side of the window.
>>>>>>> 9e36e17d
<|MERGE_RESOLUTION|>--- conflicted
+++ resolved
@@ -44,13 +44,12 @@
 jupyter nbextension install --py git_handler
 ```
 
-<<<<<<< HEAD
+
 To enable this extension:
 
 ```bash
 jupyter nbextension enable --py git_handler
 
 ```
-=======
+
 Launch JupyterLab & you will see the new Git buttons on the left side of the window.
->>>>>>> 9e36e17d
