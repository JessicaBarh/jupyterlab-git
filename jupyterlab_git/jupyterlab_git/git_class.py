
import os
import json
import socket
import time
import subprocess as sp
import psutil
from tornado import web
import subprocess
from subprocess import Popen, PIPE
import errno
import io
import shutil
import stat
import sys
import warnings
import mimetypes
import nbformat


from notebook.utils import url_path_join
from notebook.base.handlers import IPythonHandler

class Git:
    def status(self, current_path):
        p = Popen(["git", "status", "--porcelain"], stdout=PIPE, stderr=PIPE, cwd = os.getcwd()+'/'+current_path)
        my_output, my_error = p.communicate()
        if(p.returncode==0):
            result = [] 
            line_array = my_output.decode('utf-8').splitlines()
            for line in line_array:
                result.append({'x':line[0],'y':line[1],'to':line[3:],'from':None})
            return {"code": p.returncode, "files":result}
        else:
            return {"code": p.returncode, 'command':"git status --porcelain", "message": my_error.decode('utf-8')}

    def log(self,current_path):
        p = Popen(["git", "log","--pretty=format:%h-%an-%ar-%s"], stdout=PIPE, stderr=PIPE, cwd = os.getcwd()+'/'+current_path)
        my_output,my_error = p.communicate()
        if(p.returncode==0):
            result = []
            line_array = my_output.decode('utf-8').splitlines()
            for line in line_array:
                linesplit = line.split('-')
                result.append({'commit':linesplit[0], 'author': linesplit[1],'date':linesplit[2],'commit_msg':linesplit[3]})
            return {"code": p.returncode, "commits":result}
        else:
            return {"code":p.returncode, "message":my_error.decode('utf-8')}

    def log_1(self, selected_hash, current_path):
        p = Popen(["git", "log","-1", "--stat", "--numstat", "--oneline",selected_hash], stdout=PIPE, stderr=PIPE, cwd = os.getcwd()+'/'+current_path)
        my_output,my_error = p.communicate()
        if(p.returncode==0):
            result = []
            note = ""
            line_array = my_output.decode('utf-8').splitlines()
            length = len(line_array)
            if(length>1):
                note = line_array[length-1]
                for num in range(1, int(length/2)):
                    line_info = line_array[num].split()
                    result.append({"modified_file_path":line_info[2], "insertion": line_info[0], "deletion": line_info[1]})

            return {"code": p.returncode, "modified_file_note": note, "modified_files":result}
        else:
            return {"code":p.returncode, "message":my_error.decode('utf-8')}

    def diff(self,top_repo_path):
        p = Popen(["git", "diff","--numstat"], stdout=PIPE, stderr=PIPE, cwd = top_repo_path)
        my_output,my_error = p.communicate()
        if(p.returncode==0):
            result = []
            line_array = my_output.decode('utf-8').splitlines()
            for line in line_array:
                linesplit = line.split()
                result.append({'insertions':linesplit[0], 'deletions': linesplit[1],'filename':linesplit[2]})
            return {"code": p.returncode, "result":result}
        else:
            return {"code":p.returncode, "message":my_error.decode('utf-8')}


    def branch(self, current_path):
        p = Popen(["git", "branch", "-a"], stdout=PIPE, stderr=PIPE, cwd = os.getcwd()+'/'+current_path)
        my_output, my_error = p.communicate()
        if(p.returncode==0):
            result = [] 
            line_array = my_output.decode('utf-8').splitlines()
            '''By comparing strings 'remotes/' to determine if a branch is local or remote, Should have btter ways '''
            for line_full in line_array:
                line_cut = line_full.split(' -> '),
                tag = None,
                current = False,
                remote = False,
                if(len(line_cut[0])>1):
                    tag = line_cut[0][1]
                line = line_cut[0][0],
                if(line_full[0]=='*'):
                    current = True,
                if(len(line_full)>=10) and (line_full[2:10]=="remotes/"):
                    remote = True,
                    result.append({'current':current,'remote':remote,'name':line[0][10:],'tag':tag})
                else:
                    result.append({'current':current,'remote':remote,'name':line_full[2:],'tag':tag})
            return {"code": p.returncode, "repos":result}
        else:
            return {"code": p.returncode, 'command':"git branch -a", "message": my_error.decode('utf-8')}

    def showtoplevel(self, current_path):
        p = Popen(["git", "rev-parse", "--show-toplevel"], stdout=PIPE, stderr=PIPE, cwd = os.getcwd()+'/'+current_path)
        my_output, my_error = p.communicate()
        if(p.returncode==0):
            result ={"code": p.returncode, "top_repo_path": my_output.decode('utf-8').strip('\n')}
            return result
        else:
            return {"code": p.returncode, 'command':"git rev-parse --show-toplevel", "message": my_error.decode('utf-8')}

    def showprefix(self, current_path):
        p = Popen(["git", "rev-parse", "--show-prefix"], stdout=PIPE, stderr=PIPE, cwd = os.getcwd()+'/'+current_path)
        my_output, my_error = p.communicate()
        if(p.returncode==0):
            result ={"code": p.returncode, "under_repo_path": my_output.decode('utf-8').strip('\n')}
            return result
        else:
            return {"code": p.returncode, 'command':"git rev-parse --show-prefix", "message": my_error.decode('utf-8')}

    def add(self, filename, top_repo_path):
        my_output = subprocess.check_output(["git", "add", filename], cwd = top_repo_path)
        return my_output
    
    def add_all(self, top_repo_path):
        my_output = subprocess.check_output(["git", "add", "-u"], cwd = top_repo_path)
        return my_output

    def reset(self, filename, top_repo_path):
        my_output = subprocess.check_output(["git", "reset", filename], cwd = top_repo_path)
        return my_output

    def reset_all(self, top_repo_path):
        my_output = subprocess.check_output(["git", "reset"], cwd = top_repo_path)
        return my_output

    def checkout_new_branch(self, branchname, current_path):
        p = Popen(["git", "checkout", "-b", branchname], stdout=PIPE, stderr=PIPE, cwd = os.getcwd()+'/'+current_path)
        my_output, my_error = p.communicate()
        if(p.returncode==0):
            return {"code": p.returncode, "message": my_output.decode('utf-8')}
        else:
            return {"code": p.returncode, 'command':"git checkout "+"-b"+branchname, "message": my_error.decode('utf-8')}

    def checkout_branch(self, branchname, current_path):
        p = Popen(["git", "checkout", branchname], stdout=PIPE, stderr=PIPE, cwd = os.getcwd()+'/'+current_path)
        my_output, my_error = p.communicate()
        if(p.returncode==0):
            return {"code": p.returncode, "message": my_output.decode('utf-8')}
        else:
            return {"code": p.returncode, 'command':"git checkout "+branchname, "message": my_error.decode('utf-8')}


    def checkout(self, filename, top_repo_path):
        my_output = subprocess.check_output(["git", "checkout", "--", filename], cwd = top_repo_path)
        return my_output

    def checkout_all(self, top_repo_path):
        my_output = subprocess.check_output(["git", "checkout", "--", "."], cwd = top_repo_path)
        return my_output

    def commit(self, commit_msg, top_repo_path):
        my_output = subprocess.check_output(["git", "commit", "-m", commit_msg], cwd = top_repo_path)
        return my_output
      
    def pull(self, origin, master,top_repo_path):
<<<<<<< HEAD
=======
       # str1 = origin +" "+master+" "+"--no-commit"
>>>>>>> 3ecf585c
        my_output = subprocess.check_output(["git", "pull",origin,master,"--no-commit"], cwd = top_repo_path)
        print("Hi there! post extensions!!")
        return my_output

    def push(self, origin, master,top_repo_path):
        my_output = subprocess.check_output(["git", "push", origin,master], cwd = top_repo_path)
        print("Hi there! post extensions!!")
        return my_output

    def init(self,top_repo_path):
        my_output = subprocess.check_output(["git", "init"],cwd = top_repo_path)
        return my_output<|MERGE_RESOLUTION|>--- conflicted
+++ resolved
@@ -169,10 +169,6 @@
         return my_output
       
     def pull(self, origin, master,top_repo_path):
-<<<<<<< HEAD
-=======
-       # str1 = origin +" "+master+" "+"--no-commit"
->>>>>>> 3ecf585c
         my_output = subprocess.check_output(["git", "pull",origin,master,"--no-commit"], cwd = top_repo_path)
         print("Hi there! post extensions!!")
         return my_output
@@ -184,4 +180,4 @@
 
     def init(self,top_repo_path):
         my_output = subprocess.check_output(["git", "init"],cwd = top_repo_path)
-        return my_output+        return my_output
