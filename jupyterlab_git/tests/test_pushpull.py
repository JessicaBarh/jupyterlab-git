import os
from unittest.mock import Mock, call, patch

import pytest
import tornado

from jupyterlab_git.git import Git

from .testutils import FakeContentManager


<<<<<<< HEAD
@patch('subprocess.Popen')
@patch('os.environ', {'TEST': 'test'})
def test_git_pull_fail(mock_subproc_popen):
    # Given
    process_mock = Mock()
    attrs = {
        'communicate.return_value': ('output'.encode('utf-8'), 'Authentication failed'.encode('utf-8')),
        'returncode': 1
    }
    process_mock.configure_mock(**attrs)
    mock_subproc_popen.return_value = process_mock

    # When
    actual_response = Git(FakeContentManager('/bin')).pull('test_curr_path')

    # Then
    mock_subproc_popen.assert_has_calls([
        call(
            ['git', 'pull', '--no-commit'],
            stdout=PIPE,
            stderr=PIPE,
            cwd='/bin/test_curr_path',
            env={'TEST': 'test', 'GIT_TERMINAL_PROMPT': '0'},
        ),
        call().communicate()
    ])
    assert {'code': 1, 'message': 'Authentication failed'} == actual_response


@patch('subprocess.Popen')
@patch('os.environ', {'TEST': 'test'})
def test_git_pull_with_conflict_fail(mock_subproc_popen):
    # Given
    process_mock = Mock()
    attrs = {
        'communicate.return_value': ('Automatic merge failed; fix conflicts and then commit the result.'.encode('utf-8'), ''.encode('utf-8')),
        'returncode': 1
    }
    process_mock.configure_mock(**attrs)
    mock_subproc_popen.return_value = process_mock

    # When
    actual_response = Git(FakeContentManager('/bin')).pull('test_curr_path')

    # Then
    mock_subproc_popen.assert_has_calls([
        call(
            ['git', 'pull', '--no-commit'],
            stdout=PIPE,
            stderr=PIPE,
            cwd='/bin/test_curr_path',
            env={'TEST': 'test', 'GIT_TERMINAL_PROMPT': '0'},
        ),
        call().communicate()
    ])
    assert {'code': 1, 'message': 'Automatic merge failed; fix conflicts and then commit the result.'} == actual_response

@patch('jupyterlab_git.git.GitAuthInputWrapper')
@patch('os.environ', {'TEST': 'test'})
def test_git_pull_with_auth_fail(mock_GitAuthInputWrapper):
    # Given
    process_mock = Mock()
    attrs = {
        'communicate.return_value': ('output'.encode('utf-8'), "remote: Invalid username or password.\r\nfatal: Authentication failed for 'repo_url'".encode('utf-8')),
        'returncode': 1
    }
    process_mock.configure_mock(**attrs)
    mock_GitAuthInputWrapper.return_value = process_mock

    # When
    auth = {
        'username' : 'asdf', 
        'password' : 'qwerty'
    }
    actual_response = Git(FakeContentManager('/bin')).pull('test_curr_path', auth)


    # Then
    mock_GitAuthInputWrapper.assert_has_calls([
        call(
            command = 'git pull --no-commit',
            cwd='/bin/test_curr_path',
            env={'TEST': 'test', 'GIT_TERMINAL_PROMPT': '1'},
            username = 'asdf',
            password = 'qwerty'
        ),
        call().communicate()
    ])
    assert {'code': 1, 'message': "remote: Invalid username or password.\r\nfatal: Authentication failed for 'repo_url'"} == actual_response

@patch('subprocess.Popen')
@patch('os.environ', {'TEST': 'test'})
def test_git_pull_success(mock_subproc_popen):
    # Given
    process_mock = Mock()
    attrs = {
        'communicate.return_value': ('output'.encode('utf-8'), ''.encode('utf-8')),
        'returncode': 0
    }
    process_mock.configure_mock(**attrs)
    mock_subproc_popen.return_value = process_mock

    # When
    actual_response = Git(FakeContentManager('/bin')).pull('test_curr_path')

    # Then
    mock_subproc_popen.assert_has_calls([
        call(
            ['git', 'pull', '--no-commit'],
            stdout=PIPE,
            stderr=PIPE,
            cwd='/bin/test_curr_path',
            env={'TEST': 'test', 'GIT_TERMINAL_PROMPT': '0'},
        ),
        call().communicate()
    ])
    assert {'code': 0} == actual_response

@patch('jupyterlab_git.git.GitAuthInputWrapper')
@patch('os.environ', {'TEST': 'test'})
def test_git_pull_with_auth_success(mock_GitAuthInputWrapper):
    # Given
    process_mock = Mock()
    attrs = {
        'communicate.return_value': ('output'.encode('utf-8'), ''.encode('utf-8')),
        'returncode': 0
    }
    process_mock.configure_mock(**attrs)
    mock_GitAuthInputWrapper.return_value = process_mock

    # When
    auth = {
        'username' : 'asdf', 
        'password' : 'qwerty'
    }
    actual_response = Git(FakeContentManager('/bin')).pull('test_curr_path', auth)

    # Then
    mock_GitAuthInputWrapper.assert_has_calls([
        call(
            command = 'git pull --no-commit',
            cwd='/bin/test_curr_path',
            env={'TEST': 'test', 'GIT_TERMINAL_PROMPT': '1'},
            username = 'asdf',
            password = 'qwerty'
        ),
        call().communicate()
    ])
    assert {'code': 0} == actual_response

@patch('jupyterlab_git.git.GitAuthInputWrapper')
@patch('os.environ', {'TEST': 'test'})
def test_git_pull_with_auth_success_and_conflict_fail(mock_GitAuthInputWrapper):
    # Given
    process_mock = Mock()
    attrs = {
        'communicate.return_value': ('output'.encode('utf-8'), 'Automatic merge failed; fix conflicts and then commit the result.'.encode('utf-8')),
        'returncode': 1
    }
    process_mock.configure_mock(**attrs)
    mock_GitAuthInputWrapper.return_value = process_mock

    # When
    auth = {
        'username' : 'asdf', 
        'password' : 'qwerty'
    }
    actual_response = Git(FakeContentManager('/bin')).pull('test_curr_path', auth)

    # Then
    mock_GitAuthInputWrapper.assert_has_calls([
        call(
            command = 'git pull --no-commit',
            cwd='/bin/test_curr_path',
            env={'TEST': 'test', 'GIT_TERMINAL_PROMPT': '1'},
            username = 'asdf',
            password = 'qwerty'
        ),
        call().communicate()
    ])
    assert {'code': 1, 'message': 'Automatic merge failed; fix conflicts and then commit the result.'} == actual_response

@patch('subprocess.Popen')
@patch('os.environ', {'TEST': 'test'})
def test_git_push_fail(mock_subproc_popen):
    # Given
    process_mock = Mock()
    attrs = {
        'communicate.return_value': ('output'.encode('utf-8'), 'Authentication failed'.encode('utf-8')),
        'returncode': 1
    }
    process_mock.configure_mock(**attrs)
    mock_subproc_popen.return_value = process_mock

    # When
    actual_response = Git(FakeContentManager('/bin')).push('test_origin', 'HEAD:test_master', 'test_curr_path')

    # Then
    mock_subproc_popen.assert_has_calls([
        call(
            ['git', 'push', 'test_origin', 'HEAD:test_master'],
            stdout=PIPE,
            stderr=PIPE,
            cwd='/bin/test_curr_path',
            env={'TEST': 'test', 'GIT_TERMINAL_PROMPT': '0'},
        ),
        call().communicate()
    ])
    assert {'code': 1, 'message': 'Authentication failed'} == actual_response

@patch('jupyterlab_git.git.GitAuthInputWrapper')
@patch('os.environ', {'TEST': 'test'})
def test_git_push_with_auth_fail(mock_GitAuthInputWrapper):
    # Given
    process_mock = Mock()
    attrs = {
        'communicate.return_value': ('output'.encode('utf-8'), "remote: Invalid username or password.\r\nfatal: Authentication failed for 'repo_url'".encode('utf-8')),
        'returncode': 1
    }
    process_mock.configure_mock(**attrs)
    mock_GitAuthInputWrapper.return_value = process_mock

    # When
    auth = {
        'username' : 'asdf', 
        'password' : 'qwerty'
    }
    actual_response = Git(FakeContentManager('/bin')).push('test_origin', 'HEAD:test_master', 'test_curr_path', auth)

    # Then
    mock_GitAuthInputWrapper.assert_has_calls([
        call(
            command = 'git push test_origin HEAD:test_master',
            cwd='/bin/test_curr_path',
            env={'TEST': 'test', 'GIT_TERMINAL_PROMPT': '1'},
            username = 'asdf',
            password = 'qwerty'
        ),
        call().communicate()
    ])
    assert {'code': 1, 'message': "remote: Invalid username or password.\r\nfatal: Authentication failed for 'repo_url'"} == actual_response


@patch('subprocess.Popen')
@patch('os.environ', {'TEST': 'test'})
def test_git_push_success(mock_subproc_popen):
    # Given
    process_mock = Mock()
    attrs = {
        'communicate.return_value': ('output'.encode('utf-8'), 'does not matter'.encode('utf-8')),
        'returncode': 0
    }
    process_mock.configure_mock(**attrs)
    mock_subproc_popen.return_value = process_mock

    # When
    actual_response = Git(FakeContentManager('/bin')).push('.', 'HEAD:test_master', 'test_curr_path')

    # Then
    mock_subproc_popen.assert_has_calls([
        call(
            ['git', 'push', '.', 'HEAD:test_master'],
            stdout=PIPE,
            stderr=PIPE,
            cwd='/bin/test_curr_path',
            env={'TEST': 'test', 'GIT_TERMINAL_PROMPT': '0'},
        ),
        call().communicate()
    ])
    assert {'code': 0} == actual_response

@patch('jupyterlab_git.git.GitAuthInputWrapper')
@patch('os.environ', {'TEST': 'test'})
def test_git_push_with_auth_success(mock_GitAuthInputWrapper):
    # Given
    process_mock = Mock()
    attrs = {
        'communicate.return_value': ('output'.encode('utf-8'), 'does not matter'.encode('utf-8')),
        'returncode': 0
    }
    process_mock.configure_mock(**attrs)
    mock_GitAuthInputWrapper.return_value = process_mock

    # When
    auth = {
        'username' : 'asdf', 
        'password' : 'qwerty'
    }
    actual_response = Git(FakeContentManager('/bin')).push('.', 'HEAD:test_master', 'test_curr_path', auth)

    # Then
    mock_GitAuthInputWrapper.assert_has_calls([
        call(
            command = 'git push . HEAD:test_master',
            cwd='/bin/test_curr_path',
            env={'TEST': 'test', 'GIT_TERMINAL_PROMPT': '1'},
            username = 'asdf',
            password = 'qwerty'
        ),
        call().communicate()
    ])
    assert {'code': 0} == actual_response
=======
@pytest.mark.asyncio
async def test_git_pull_fail():
    with patch("os.environ", {"TEST": "test"}):
        with patch("jupyterlab_git.git.execute") as mock_execute:
            # Given
            mock_execute.return_value = tornado.gen.maybe_future(
                (1, "output", "Authentication failed")
            )

            # When
            actual_response = await Git(FakeContentManager("/bin")).pull(
                "test_curr_path"
            )

            # Then
            mock_execute.assert_called_once_with(
                ["git", "pull", "--no-commit"],
                cwd=os.path.join("/bin", "test_curr_path"),
                env={"TEST": "test", "GIT_TERMINAL_PROMPT": "0"},
            )
            assert {"code": 1, "message": "Authentication failed"} == actual_response


@pytest.mark.asyncio
async def test_git_pull_with_auth_fail():
    with patch("os.environ", {"TEST": "test"}):
        with patch("jupyterlab_git.git.execute") as mock_execute_with_authentication:
            # Given
            mock_execute_with_authentication.return_value = tornado.gen.maybe_future(
                (
                    1,
                    "",
                    "remote: Invalid username or password.\r\nfatal: Authentication failed for 'repo_url'",
                )
            )

            # When
            auth = {"username": "asdf", "password": "qwerty"}
            actual_response = await Git(FakeContentManager("/bin")).pull(
                "test_curr_path", auth
            )

            # Then
            mock_execute_with_authentication.assert_called_once_with(
                ["git", "pull", "--no-commit"],
                username="asdf",
                password="qwerty",
                cwd=os.path.join("/bin", "test_curr_path"),
                env={"TEST": "test", "GIT_TERMINAL_PROMPT": "1"},
            )
            assert {
                "code": 1,
                "message": "remote: Invalid username or password.\r\nfatal: Authentication failed for 'repo_url'",
            } == actual_response


@pytest.mark.asyncio
async def test_git_pull_success():

    with patch("os.environ", {"TEST": "test"}):
        with patch("jupyterlab_git.git.execute") as mock_execute:
            # Given
            mock_execute.return_value = tornado.gen.maybe_future((0, "output", ""))

            # When
            actual_response = await Git(FakeContentManager("/bin")).pull(
                "test_curr_path"
            )

            # Then
            mock_execute.assert_called_once_with(
                ["git", "pull", "--no-commit"],
                cwd=os.path.join("/bin", "test_curr_path"),
                env={"TEST": "test", "GIT_TERMINAL_PROMPT": "0"},
            )
            assert {"code": 0} == actual_response


@pytest.mark.asyncio
async def test_git_pull_with_auth_success():

    with patch("os.environ", {"TEST": "test"}):
        with patch("jupyterlab_git.git.execute") as mock_execute_with_authentication:
            # Given
            mock_execute_with_authentication.return_value = tornado.gen.maybe_future(
                (0, "", "output")
            )

            # When
            auth = {"username": "asdf", "password": "qwerty"}
            actual_response = await Git(FakeContentManager("/bin")).pull(
                "test_curr_path", auth
            )

            # Then
            mock_execute_with_authentication.assert_called_once_with(
                ["git", "pull", "--no-commit"],
                username="asdf",
                password="qwerty",
                cwd=os.path.join("/bin", "test_curr_path"),
                env={"TEST": "test", "GIT_TERMINAL_PROMPT": "1"},
            )
            assert {"code": 0} == actual_response


@pytest.mark.asyncio
async def test_git_push_fail():

    with patch("os.environ", {"TEST": "test"}):
        with patch("jupyterlab_git.git.execute") as mock_execute:
            # Given
            mock_execute.return_value = tornado.gen.maybe_future(
                (1, "output", "Authentication failed")
            )

            # When
            actual_response = await Git(FakeContentManager("/bin")).push(
                "test_origin", "HEAD:test_master", "test_curr_path"
            )

            # Then
            mock_execute.assert_called_once_with(
                ["git", "push", "test_origin", "HEAD:test_master"],
                cwd=os.path.join("/bin", "test_curr_path"),
                env={"TEST": "test", "GIT_TERMINAL_PROMPT": "0"},
            )
            assert {"code": 1, "message": "Authentication failed"} == actual_response


@pytest.mark.asyncio
async def test_git_push_with_auth_fail():

    with patch("os.environ", {"TEST": "test"}):
        with patch("jupyterlab_git.git.execute") as mock_execute_with_authentication:
            # Given
            mock_execute_with_authentication.return_value = tornado.gen.maybe_future(
                (
                    1,
                    "",
                    "remote: Invalid username or password.\r\nfatal: Authentication failed for 'repo_url'",
                )
            )

            # When
            auth = {"username": "asdf", "password": "qwerty"}
            actual_response = await Git(FakeContentManager("/bin")).push(
                "test_origin", "HEAD:test_master", "test_curr_path", auth
            )

            # Then
            mock_execute_with_authentication.assert_called_once_with(
                ["git", "push", "test_origin", "HEAD:test_master"],
                username="asdf",
                password="qwerty",
                cwd=os.path.join("/bin", "test_curr_path"),
                env={"TEST": "test", "GIT_TERMINAL_PROMPT": "1"},
            )
            assert {
                "code": 1,
                "message": "remote: Invalid username or password.\r\nfatal: Authentication failed for 'repo_url'",
            } == actual_response


@pytest.mark.asyncio
async def test_git_push_success():

    with patch("os.environ", {"TEST": "test"}):
        with patch("jupyterlab_git.git.execute") as mock_execute:
            # Given
            mock_execute.return_value = tornado.gen.maybe_future(
                (0, "output", "does not matter")
            )

            # When
            actual_response = await Git(FakeContentManager("/bin")).push(
                ".", "HEAD:test_master", "test_curr_path"
            )

            # Then
            mock_execute.assert_called_once_with(
                ["git", "push", ".", "HEAD:test_master"],
                cwd=os.path.join("/bin", "test_curr_path"),
                env={"TEST": "test", "GIT_TERMINAL_PROMPT": "0"},
            )
            assert {"code": 0} == actual_response


@pytest.mark.asyncio
async def test_git_push_with_auth_success():

    with patch("os.environ", {"TEST": "test"}):
        with patch("jupyterlab_git.git.execute") as mock_execute_with_authentication:
            # Given
            mock_execute_with_authentication.return_value = tornado.gen.maybe_future(
                (0, "", "does not matter")
            )

            # When
            auth = {"username": "asdf", "password": "qwerty"}
            actual_response = await Git(FakeContentManager("/bin")).push(
                ".", "HEAD:test_master", "test_curr_path", auth
            )

            # Then
            mock_execute_with_authentication.assert_called_once_with(
                ["git", "push", ".", "HEAD:test_master"],
                username="asdf",
                password="qwerty",
                cwd=os.path.join("/bin", "test_curr_path"),
                env={"TEST": "test", "GIT_TERMINAL_PROMPT": "1"},
            )
            assert {"code": 0} == actual_response
>>>>>>> 0d71ee37
<|MERGE_RESOLUTION|>--- conflicted
+++ resolved
@@ -9,310 +9,6 @@
 from .testutils import FakeContentManager
 
 
-<<<<<<< HEAD
-@patch('subprocess.Popen')
-@patch('os.environ', {'TEST': 'test'})
-def test_git_pull_fail(mock_subproc_popen):
-    # Given
-    process_mock = Mock()
-    attrs = {
-        'communicate.return_value': ('output'.encode('utf-8'), 'Authentication failed'.encode('utf-8')),
-        'returncode': 1
-    }
-    process_mock.configure_mock(**attrs)
-    mock_subproc_popen.return_value = process_mock
-
-    # When
-    actual_response = Git(FakeContentManager('/bin')).pull('test_curr_path')
-
-    # Then
-    mock_subproc_popen.assert_has_calls([
-        call(
-            ['git', 'pull', '--no-commit'],
-            stdout=PIPE,
-            stderr=PIPE,
-            cwd='/bin/test_curr_path',
-            env={'TEST': 'test', 'GIT_TERMINAL_PROMPT': '0'},
-        ),
-        call().communicate()
-    ])
-    assert {'code': 1, 'message': 'Authentication failed'} == actual_response
-
-
-@patch('subprocess.Popen')
-@patch('os.environ', {'TEST': 'test'})
-def test_git_pull_with_conflict_fail(mock_subproc_popen):
-    # Given
-    process_mock = Mock()
-    attrs = {
-        'communicate.return_value': ('Automatic merge failed; fix conflicts and then commit the result.'.encode('utf-8'), ''.encode('utf-8')),
-        'returncode': 1
-    }
-    process_mock.configure_mock(**attrs)
-    mock_subproc_popen.return_value = process_mock
-
-    # When
-    actual_response = Git(FakeContentManager('/bin')).pull('test_curr_path')
-
-    # Then
-    mock_subproc_popen.assert_has_calls([
-        call(
-            ['git', 'pull', '--no-commit'],
-            stdout=PIPE,
-            stderr=PIPE,
-            cwd='/bin/test_curr_path',
-            env={'TEST': 'test', 'GIT_TERMINAL_PROMPT': '0'},
-        ),
-        call().communicate()
-    ])
-    assert {'code': 1, 'message': 'Automatic merge failed; fix conflicts and then commit the result.'} == actual_response
-
-@patch('jupyterlab_git.git.GitAuthInputWrapper')
-@patch('os.environ', {'TEST': 'test'})
-def test_git_pull_with_auth_fail(mock_GitAuthInputWrapper):
-    # Given
-    process_mock = Mock()
-    attrs = {
-        'communicate.return_value': ('output'.encode('utf-8'), "remote: Invalid username or password.\r\nfatal: Authentication failed for 'repo_url'".encode('utf-8')),
-        'returncode': 1
-    }
-    process_mock.configure_mock(**attrs)
-    mock_GitAuthInputWrapper.return_value = process_mock
-
-    # When
-    auth = {
-        'username' : 'asdf', 
-        'password' : 'qwerty'
-    }
-    actual_response = Git(FakeContentManager('/bin')).pull('test_curr_path', auth)
-
-
-    # Then
-    mock_GitAuthInputWrapper.assert_has_calls([
-        call(
-            command = 'git pull --no-commit',
-            cwd='/bin/test_curr_path',
-            env={'TEST': 'test', 'GIT_TERMINAL_PROMPT': '1'},
-            username = 'asdf',
-            password = 'qwerty'
-        ),
-        call().communicate()
-    ])
-    assert {'code': 1, 'message': "remote: Invalid username or password.\r\nfatal: Authentication failed for 'repo_url'"} == actual_response
-
-@patch('subprocess.Popen')
-@patch('os.environ', {'TEST': 'test'})
-def test_git_pull_success(mock_subproc_popen):
-    # Given
-    process_mock = Mock()
-    attrs = {
-        'communicate.return_value': ('output'.encode('utf-8'), ''.encode('utf-8')),
-        'returncode': 0
-    }
-    process_mock.configure_mock(**attrs)
-    mock_subproc_popen.return_value = process_mock
-
-    # When
-    actual_response = Git(FakeContentManager('/bin')).pull('test_curr_path')
-
-    # Then
-    mock_subproc_popen.assert_has_calls([
-        call(
-            ['git', 'pull', '--no-commit'],
-            stdout=PIPE,
-            stderr=PIPE,
-            cwd='/bin/test_curr_path',
-            env={'TEST': 'test', 'GIT_TERMINAL_PROMPT': '0'},
-        ),
-        call().communicate()
-    ])
-    assert {'code': 0} == actual_response
-
-@patch('jupyterlab_git.git.GitAuthInputWrapper')
-@patch('os.environ', {'TEST': 'test'})
-def test_git_pull_with_auth_success(mock_GitAuthInputWrapper):
-    # Given
-    process_mock = Mock()
-    attrs = {
-        'communicate.return_value': ('output'.encode('utf-8'), ''.encode('utf-8')),
-        'returncode': 0
-    }
-    process_mock.configure_mock(**attrs)
-    mock_GitAuthInputWrapper.return_value = process_mock
-
-    # When
-    auth = {
-        'username' : 'asdf', 
-        'password' : 'qwerty'
-    }
-    actual_response = Git(FakeContentManager('/bin')).pull('test_curr_path', auth)
-
-    # Then
-    mock_GitAuthInputWrapper.assert_has_calls([
-        call(
-            command = 'git pull --no-commit',
-            cwd='/bin/test_curr_path',
-            env={'TEST': 'test', 'GIT_TERMINAL_PROMPT': '1'},
-            username = 'asdf',
-            password = 'qwerty'
-        ),
-        call().communicate()
-    ])
-    assert {'code': 0} == actual_response
-
-@patch('jupyterlab_git.git.GitAuthInputWrapper')
-@patch('os.environ', {'TEST': 'test'})
-def test_git_pull_with_auth_success_and_conflict_fail(mock_GitAuthInputWrapper):
-    # Given
-    process_mock = Mock()
-    attrs = {
-        'communicate.return_value': ('output'.encode('utf-8'), 'Automatic merge failed; fix conflicts and then commit the result.'.encode('utf-8')),
-        'returncode': 1
-    }
-    process_mock.configure_mock(**attrs)
-    mock_GitAuthInputWrapper.return_value = process_mock
-
-    # When
-    auth = {
-        'username' : 'asdf', 
-        'password' : 'qwerty'
-    }
-    actual_response = Git(FakeContentManager('/bin')).pull('test_curr_path', auth)
-
-    # Then
-    mock_GitAuthInputWrapper.assert_has_calls([
-        call(
-            command = 'git pull --no-commit',
-            cwd='/bin/test_curr_path',
-            env={'TEST': 'test', 'GIT_TERMINAL_PROMPT': '1'},
-            username = 'asdf',
-            password = 'qwerty'
-        ),
-        call().communicate()
-    ])
-    assert {'code': 1, 'message': 'Automatic merge failed; fix conflicts and then commit the result.'} == actual_response
-
-@patch('subprocess.Popen')
-@patch('os.environ', {'TEST': 'test'})
-def test_git_push_fail(mock_subproc_popen):
-    # Given
-    process_mock = Mock()
-    attrs = {
-        'communicate.return_value': ('output'.encode('utf-8'), 'Authentication failed'.encode('utf-8')),
-        'returncode': 1
-    }
-    process_mock.configure_mock(**attrs)
-    mock_subproc_popen.return_value = process_mock
-
-    # When
-    actual_response = Git(FakeContentManager('/bin')).push('test_origin', 'HEAD:test_master', 'test_curr_path')
-
-    # Then
-    mock_subproc_popen.assert_has_calls([
-        call(
-            ['git', 'push', 'test_origin', 'HEAD:test_master'],
-            stdout=PIPE,
-            stderr=PIPE,
-            cwd='/bin/test_curr_path',
-            env={'TEST': 'test', 'GIT_TERMINAL_PROMPT': '0'},
-        ),
-        call().communicate()
-    ])
-    assert {'code': 1, 'message': 'Authentication failed'} == actual_response
-
-@patch('jupyterlab_git.git.GitAuthInputWrapper')
-@patch('os.environ', {'TEST': 'test'})
-def test_git_push_with_auth_fail(mock_GitAuthInputWrapper):
-    # Given
-    process_mock = Mock()
-    attrs = {
-        'communicate.return_value': ('output'.encode('utf-8'), "remote: Invalid username or password.\r\nfatal: Authentication failed for 'repo_url'".encode('utf-8')),
-        'returncode': 1
-    }
-    process_mock.configure_mock(**attrs)
-    mock_GitAuthInputWrapper.return_value = process_mock
-
-    # When
-    auth = {
-        'username' : 'asdf', 
-        'password' : 'qwerty'
-    }
-    actual_response = Git(FakeContentManager('/bin')).push('test_origin', 'HEAD:test_master', 'test_curr_path', auth)
-
-    # Then
-    mock_GitAuthInputWrapper.assert_has_calls([
-        call(
-            command = 'git push test_origin HEAD:test_master',
-            cwd='/bin/test_curr_path',
-            env={'TEST': 'test', 'GIT_TERMINAL_PROMPT': '1'},
-            username = 'asdf',
-            password = 'qwerty'
-        ),
-        call().communicate()
-    ])
-    assert {'code': 1, 'message': "remote: Invalid username or password.\r\nfatal: Authentication failed for 'repo_url'"} == actual_response
-
-
-@patch('subprocess.Popen')
-@patch('os.environ', {'TEST': 'test'})
-def test_git_push_success(mock_subproc_popen):
-    # Given
-    process_mock = Mock()
-    attrs = {
-        'communicate.return_value': ('output'.encode('utf-8'), 'does not matter'.encode('utf-8')),
-        'returncode': 0
-    }
-    process_mock.configure_mock(**attrs)
-    mock_subproc_popen.return_value = process_mock
-
-    # When
-    actual_response = Git(FakeContentManager('/bin')).push('.', 'HEAD:test_master', 'test_curr_path')
-
-    # Then
-    mock_subproc_popen.assert_has_calls([
-        call(
-            ['git', 'push', '.', 'HEAD:test_master'],
-            stdout=PIPE,
-            stderr=PIPE,
-            cwd='/bin/test_curr_path',
-            env={'TEST': 'test', 'GIT_TERMINAL_PROMPT': '0'},
-        ),
-        call().communicate()
-    ])
-    assert {'code': 0} == actual_response
-
-@patch('jupyterlab_git.git.GitAuthInputWrapper')
-@patch('os.environ', {'TEST': 'test'})
-def test_git_push_with_auth_success(mock_GitAuthInputWrapper):
-    # Given
-    process_mock = Mock()
-    attrs = {
-        'communicate.return_value': ('output'.encode('utf-8'), 'does not matter'.encode('utf-8')),
-        'returncode': 0
-    }
-    process_mock.configure_mock(**attrs)
-    mock_GitAuthInputWrapper.return_value = process_mock
-
-    # When
-    auth = {
-        'username' : 'asdf', 
-        'password' : 'qwerty'
-    }
-    actual_response = Git(FakeContentManager('/bin')).push('.', 'HEAD:test_master', 'test_curr_path', auth)
-
-    # Then
-    mock_GitAuthInputWrapper.assert_has_calls([
-        call(
-            command = 'git push . HEAD:test_master',
-            cwd='/bin/test_curr_path',
-            env={'TEST': 'test', 'GIT_TERMINAL_PROMPT': '1'},
-            username = 'asdf',
-            password = 'qwerty'
-        ),
-        call().communicate()
-    ])
-    assert {'code': 0} == actual_response
-=======
 @pytest.mark.asyncio
 async def test_git_pull_fail():
     with patch("os.environ", {"TEST": "test"}):
@@ -334,6 +30,27 @@
                 env={"TEST": "test", "GIT_TERMINAL_PROMPT": "0"},
             )
             assert {"code": 1, "message": "Authentication failed"} == actual_response
+
+
+@pytest.mark.asyncio
+async def test_git_pull_with_conflict_fail():
+    with patch("os.environ", {"TEST": "test"}):
+        with patch("jupyterlab_git.git.execute") as mock_execute:
+            # Given
+            mock_execute.return_value = tornado.gen.maybe_future((1, "", "Automatic merge failed; fix conflicts and then commit the result."))
+
+            # When
+            actual_response = await Git(FakeContentManager("/bin")).pull("test_curr_path")
+
+            # Then
+            mock_execute.assert_has_calls([
+                call(
+                    ["git", "pull", "--no-commit"],
+                    cwd="/bin/test_curr_path",
+                    env={"TEST": "test", "GIT_TERMINAL_PROMPT": "0"},
+                )
+            ]);
+            assert {"code": 1, "message": "Automatic merge failed; fix conflicts and then commit the result."} == actual_response
 
 
 @pytest.mark.asyncio
@@ -419,8 +136,34 @@
 
 
 @pytest.mark.asyncio
+async def test_git_pull_with_auth_success_and_conflict_fail():
+    with patch("os.environ", {"TEST": "test"}):
+        with patch("jupyterlab_git.git.execute") as mock_execute_with_authentication:
+            # Given
+            mock_execute_with_authentication.return_value = tornado.gen.maybe_future((1, "output", "Automatic merge failed; fix conflicts and then commit the result."))
+
+            # When
+            auth = {
+                "username" : "asdf", 
+                "password" : "qwerty"
+            }
+            actual_response = await Git(FakeContentManager("/bin")).pull("test_curr_path", auth)
+
+            # Then
+            mock_execute_with_authentication.assert_has_calls([
+                call(
+                    ["git", "pull", "--no-commit"],
+                    cwd="/bin/test_curr_path",
+                    env={"TEST": "test", "GIT_TERMINAL_PROMPT": "1"},
+                    username="asdf",
+                    password="qwerty"
+                )
+            ])
+            assert {"code": 1, "message": "Automatic merge failed; fix conflicts and then commit the result."} == actual_response
+
+
+@pytest.mark.asyncio
 async def test_git_push_fail():
-
     with patch("os.environ", {"TEST": "test"}):
         with patch("jupyterlab_git.git.execute") as mock_execute:
             # Given
@@ -524,5 +267,4 @@
                 cwd=os.path.join("/bin", "test_curr_path"),
                 env={"TEST": "test", "GIT_TERMINAL_PROMPT": "1"},
             )
-            assert {"code": 0} == actual_response
->>>>>>> 0d71ee37
+            assert {"code": 0} == actual_response