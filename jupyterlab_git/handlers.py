"""
Module with all the individual handlers, which execute git commands and return the results to the frontend.
"""
import json
import os
from pathlib import Path

from notebook.base.handlers import APIHandler
from notebook.utils import url2path
from notebook.utils import url_path_join as ujoin

import tornado


class GitHandler(APIHandler):
    """
    Top-level parent class.
    """

    @property
    def git(self):
        return self.settings["git"]


class GitCloneHandler(GitHandler):
    async def post(self):
        """
        Handler for the `git clone`

        Input format:
            {
              'current_path': 'current_file_browser_path',
              'repo_url': 'https://github.com/path/to/myrepo',
              OPTIONAL 'auth': '{ 'username': '<username>',
                                  'password': '<password>'
                                }'
            }
        """
        data = self.get_json_body()
        response = await self.git.clone(
            data["current_path"], data["clone_url"], data.get("auth", None)
        )
        self.finish(json.dumps(response))


class GitAllHistoryHandler(GitHandler):
    """
    Parent handler for all four history/status git commands:
    1. git show_top_level
    2. git branch
    3. git log
    4. git status
    Called on refresh of extension's widget
    """

    async def post(self):
        """
        POST request handler, calls individual handlers for
        'git show_top_level', 'git branch', 'git log', and 'git status'
        """
        body = self.get_json_body()
        current_path = body["current_path"]
        history_count = body["history_count"]

        show_top_level = await self.git.show_top_level(current_path)
        if show_top_level["code"] != 0:
            self.finish(json.dumps(show_top_level))
        else:
            branch = await self.git.branch(current_path)
            log = await self.git.log(current_path, history_count)
            status = await self.git.status(current_path)

            result = {
                "code": show_top_level["code"],
                "data": {
                    "show_top_level": show_top_level,
                    "branch": branch,
                    "log": log,
                    "status": status,
                },
            }
            self.finish(json.dumps(result))


class GitShowTopLevelHandler(GitHandler):
    """
    Handler for 'git rev-parse --show-toplevel'.
    Displays the git root directory inside a repository.
    """

    async def post(self):
        """
        POST request handler, displays the git root directory inside a repository.
        """
        current_path = self.get_json_body()["current_path"]
        result = await self.git.show_top_level(current_path)
        self.finish(json.dumps(result))


class GitShowPrefixHandler(GitHandler):
    """
    Handler for 'git rev-parse --show-prefix'.
    Displays the prefix path of a directory in a repository,
    with respect to the root directory.
    """

    async def post(self):
        """
        POST request handler, displays the prefix path of a directory in a repository,
        with respect to the root directory.
        """
        current_path = self.get_json_body()["current_path"]
        result = await self.git.show_prefix(current_path)
        self.finish(json.dumps(result))


class GitStatusHandler(GitHandler):
    """
    Handler for 'git status --porcelain', fetches the git status.
    """

    async def post(self):
        """
        POST request handler, fetches the git status.
        """
        current_path = self.get_json_body()["current_path"]
        result = await self.git.status(current_path)
        self.finish(json.dumps(result))


class GitLogHandler(GitHandler):
    """
    Handler for 'git log --pretty=format:%H-%an-%ar-%s'.
    Fetches Commit SHA, Author Name, Commit Date & Commit Message.
    """

    async def post(self):
        """
        POST request handler,
        fetches Commit SHA, Author Name, Commit Date & Commit Message.
        """
        body = self.get_json_body()
        current_path = body["current_path"]
        history_count = body.get("history_count", 25)
        result = await self.git.log(current_path, history_count)
        self.finish(json.dumps(result))


class GitDetailedLogHandler(GitHandler):
    """
    Handler for 'git log -1 --stat --numstat --oneline' command.
    Fetches file names of committed files, Number of insertions &
    deletions in that commit.
    """

    async def post(self):
        """
        POST request handler, fetches file names of committed files, Number of
        insertions & deletions in that commit.
        """
        data = self.get_json_body()
        selected_hash = data["selected_hash"]
        current_path = data["current_path"]
        result = await self.git.detailed_log(selected_hash, current_path)
        self.finish(json.dumps(result))


class GitDiffHandler(GitHandler):
    """
    Handler for 'git diff --numstat'. Fetches changes between commits & working tree.
    """

    async def post(self):
        """
        POST request handler, fetches differences between commits & current working
        tree.
        """
        top_repo_path = self.get_json_body()["top_repo_path"]
        my_output = await self.git.diff(top_repo_path)
        self.finish(my_output)


class GitBranchHandler(GitHandler):
    """
    Handler for 'git branch -a'. Fetches list of all branches in current repository
    """

    async def post(self):
        """
        POST request handler, fetches all branches in current repository.
        """
        current_path = self.get_json_body()["current_path"]
        result = await self.git.branch(current_path)
        self.finish(json.dumps(result))


class GitAddHandler(GitHandler):
    """
    Handler for git add <filename>'.
    Adds one or all files to the staging area.
    """

    async def post(self):
        """
        POST request handler, adds one or all files into the staging area.
        """
        data = self.get_json_body()
        top_repo_path = data["top_repo_path"]
        if data["add_all"]:
            body = await self.git.add_all(top_repo_path)
        else:
            filename = data["filename"]
            body = await self.git.add(filename, top_repo_path)

        if body["code"] != 0:
            self.set_status(500)
        self.finish(json.dumps(body))


class GitAddAllUnstagedHandler(GitHandler):
    """
    Handler for 'git add -u'. Adds ONLY all unstaged files, does not touch
    untracked or staged files.
    """

    async def post(self):
        """
        POST request handler, adds all the changed files.
        """
        body = await self.git.add_all_unstaged(self.get_json_body()["top_repo_path"])
        if body["code"] != 0:
            self.set_status(500)
        self.finish(json.dumps(body))


class GitAddAllUntrackedHandler(GitHandler):
    """
    Handler for 'echo "a\n*\nq\n" | git add -i'. Adds ONLY all
    untracked files, does not touch unstaged or staged files.
    """

    async def post(self):
        """
        POST request handler, adds all the untracked files.
        """
        body = await self.git.add_all_untracked(self.get_json_body()["top_repo_path"])
        if body["code"] != 0:
            self.set_status(500)
        self.finish(json.dumps(body))


class GitResetHandler(GitHandler):
    """
    Handler for 'git reset <filename>'.
    Moves one or all files from the staged to the unstaged area.
    """

    async def post(self):
        """
        POST request handler,
        moves one or all files from the staged to the unstaged area.
        """
        data = self.get_json_body()
        top_repo_path = data["top_repo_path"]
        if data["reset_all"]:
            body = await self.git.reset_all(top_repo_path)
        else:
            filename = data["filename"]
            body = await self.git.reset(filename, top_repo_path)

        if body["code"] != 0:
            self.set_status(500)
        self.finish(json.dumps(body))


class GitDeleteCommitHandler(GitHandler):
    """
    Handler for 'git revert --no-commit <SHA>'.
    Deletes the specified commit from the repository, leaving history intact.
    """

    async def post(self):
        data = self.get_json_body()
        top_repo_path = data["top_repo_path"]
        commit_id = data["commit_id"]
        body = await self.git.delete_commit(commit_id, top_repo_path)

        if body["code"] != 0:
            self.set_status(500)
        self.finish(json.dumps(body))


class GitResetToCommitHandler(GitHandler):
    """
    Handler for 'git reset --hard <SHA>'.
    Deletes all commits from head to the specified commit, making the specified commit the new head.
    """

    async def post(self):
        data = self.get_json_body()
        top_repo_path = data["top_repo_path"]
        commit_id = data["commit_id"]
        body = await self.git.reset_to_commit(commit_id, top_repo_path)

        if body["code"] != 0:
            self.set_status(500)
        self.finish(json.dumps(body))


class GitCheckoutHandler(GitHandler):
    """
    Handler for 'git checkout <branchname>'. Changes the current working branch.
    """

    async def post(self):
        """
        POST request handler, changes between branches.
        """
        data = self.get_json_body()
        top_repo_path = data["top_repo_path"]
        if data["checkout_branch"]:
            if data["new_check"]:
<<<<<<< HEAD
                body = await self.git.checkout_new_branch(
                    data["branchname"], top_repo_path
=======
                my_output = self.git.checkout_new_branch(
                    data["branchname"], data["startpoint"], top_repo_path
>>>>>>> 14a4e9a7
                )
            else:
                body = await self.git.checkout_branch(data["branchname"], top_repo_path)
        elif data["checkout_all"]:
            body = await self.git.checkout_all(top_repo_path)
        else:
            body = await self.git.checkout(data["filename"], top_repo_path)

        if body["code"] != 0:
            self.set_status(500)
        self.finish(json.dumps(body))


class GitCommitHandler(GitHandler):
    """
    Handler for 'git commit -m <message>'. Commits files.
    """

    async def post(self):
        """
        POST request handler, commits files.
        """
        data = self.get_json_body()
        top_repo_path = data["top_repo_path"]
        commit_msg = data["commit_msg"]
        body = await self.git.commit(commit_msg, top_repo_path)

        if body["code"] != 0:
            self.set_status(500)
        self.finish(json.dumps(body))


class GitUpstreamHandler(GitHandler):
    async def post(self):
        """
        Handler for the `git rev-parse --abbrev-ref $CURRENT_BRANCH_NAME@{upstream}` on the repo. Used to check if there
        is a upstream branch defined for the current Git repo (and a side-effect is disabling the Git push/pull actions)

        Input format:
            {
              'current_path': 'current_file_browser_path',
            }
        """
        current_path = self.get_json_body()["current_path"]
        current_branch = await self.git.get_current_branch(current_path)
        upstream = await self.git.get_upstream_branch(current_path, current_branch)
        self.finish(json.dumps({"upstream": upstream}))


class GitPullHandler(GitHandler):
    """
    Handler for 'git pull'. Pulls files from a remote branch.
    """

    async def post(self):
        """
        POST request handler, pulls files from a remote branch to your current branch.
        """
        data = self.get_json_body()
        response = await self.git.pull(data["current_path"], data.get("auth", None))

        self.finish(json.dumps(response))


class GitPushHandler(GitHandler):
    """
    Handler for 'git push <first-branch> <second-branch>.
    Pushes committed files to a remote branch.
    """

    async def post(self):
        """
        POST request handler,
        pushes committed files from your current branch to a remote branch
        """
        data = self.get_json_body()
        current_path = data["current_path"]

        current_local_branch = await self.git.get_current_branch(current_path)
        current_upstream_branch = await self.git.get_upstream_branch(
            current_path, current_local_branch
        )

        if current_upstream_branch and current_upstream_branch.strip():
            upstream = current_upstream_branch.split("/")
            if len(upstream) == 1:
                # If upstream is a local branch
                remote = "."
                branch = ":".join(["HEAD", upstream[0]])
            else:
                # If upstream is a remote branch
                remote = upstream[0]
                branch = ":".join(["HEAD", upstream[1]])

            response = await self.git.push(
                remote, branch, current_path, data.get("auth", None)
            )

        else:
            response = {
                "code": 128,
                "message": "fatal: The current branch {} has no upstream branch.".format(
                    current_local_branch
                ),
            }
        self.finish(json.dumps(response))


class GitInitHandler(GitHandler):
    """
    Handler for 'git init'. Initializes a repository.
    """

    async def post(self):
        """
        POST request handler, initializes a repository.
        """
        current_path = self.get_json_body()["current_path"]
        body = await self.git.init(current_path)

        if body["code"] != 0:
            self.set_status(500)

        self.finish(json.dumps(body))


class GitChangedFilesHandler(GitHandler):
    async def post(self):
        body = await self.git.changed_files(**self.get_json_body())
        self.finish(json.dumps(body))


class GitConfigHandler(GitHandler):
    """
    Handler for 'git config' commands
    """

    async def post(self):
        """
        POST get (if no options are passed) or set configuration options
        """
        data = self.get_json_body()
        top_repo_path = data["path"]
        options = data.get("options", {})
        response = await self.git.config(top_repo_path, **options)

        if response["code"] != 0:
            self.set_status(500)
        else:
            self.set_status(201)
        self.finish(json.dumps(response))


class GitDiffContentHandler(GitHandler):
    """
    Handler for plain text diffs. Uses git show $REF:$FILE
    Returns `prev_content` and `curr_content` with content of given file.
    """

    async def post(self):
        cm = self.contents_manager
        data = self.get_json_body()
        filename = data["filename"]
        prev_ref = data["prev_ref"]
        curr_ref = data["curr_ref"]
        top_repo_path = os.path.join(cm.root_dir, url2path(data["top_repo_path"]))
        response = await self.git.diff_content(
            filename, prev_ref, curr_ref, top_repo_path
        )
        self.finish(json.dumps(response))


class GitServerRootHandler(GitHandler):
    def get(self):
        # Similar to https://github.com/jupyter/nbdime/blob/master/nbdime/webapp/nb_server_extension.py#L90-L91
        root_dir = getattr(self.contents_manager, "root_dir", None)
        server_root = None if root_dir is None else Path(root_dir).as_posix()
        self.finish(json.dumps({"server_root": server_root}))


def setup_handlers(web_app):
    """
    Setups all of the git command handlers.
    Every handler is defined here, to be used in git.py file.
    """

    git_handlers = [
        ("/git/add", GitAddHandler),
        ("/git/add_all_unstaged", GitAddAllUnstagedHandler),
        ("/git/add_all_untracked", GitAddAllUntrackedHandler),
        ("/git/all_history", GitAllHistoryHandler),
        ("/git/branch", GitBranchHandler),
        ("/git/changed_files", GitChangedFilesHandler),
        ("/git/checkout", GitCheckoutHandler),
        ("/git/clone", GitCloneHandler),
        ("/git/commit", GitCommitHandler),
        ("/git/config", GitConfigHandler),
        ("/git/delete_commit", GitDeleteCommitHandler),
        ("/git/detailed_log", GitDetailedLogHandler),
        ("/git/diff", GitDiffHandler),
        ("/git/diffcontent", GitDiffContentHandler),
        ("/git/init", GitInitHandler),
        ("/git/log", GitLogHandler),
        ("/git/pull", GitPullHandler),
        ("/git/push", GitPushHandler),
        ("/git/reset", GitResetHandler),
        ("/git/reset_to_commit", GitResetToCommitHandler),
        ("/git/server_root", GitServerRootHandler),
        ("/git/show_prefix", GitShowPrefixHandler),
        ("/git/show_top_level", GitShowTopLevelHandler),
        ("/git/status", GitStatusHandler),
        ("/git/upstream", GitUpstreamHandler),
    ]

    # add the baseurl to our paths
    base_url = web_app.settings["base_url"]
    git_handlers = [(ujoin(base_url, x[0]), x[1]) for x in git_handlers]

    web_app.add_handlers(".*", git_handlers)<|MERGE_RESOLUTION|>--- conflicted
+++ resolved
@@ -320,13 +320,8 @@
         top_repo_path = data["top_repo_path"]
         if data["checkout_branch"]:
             if data["new_check"]:
-<<<<<<< HEAD
                 body = await self.git.checkout_new_branch(
-                    data["branchname"], top_repo_path
-=======
-                my_output = self.git.checkout_new_branch(
                     data["branchname"], data["startpoint"], top_repo_path
->>>>>>> 14a4e9a7
                 )
             else:
                 body = await self.git.checkout_branch(data["branchname"], top_repo_path)
