/* eslint-disable @typescript-eslint/quotes */
import { JupyterFrontEnd } from '@jupyterlab/application';
import {
  Dialog,
  InputDialog,
  MainAreaWidget,
  ReactWidget,
  showDialog,
  showErrorMessage,
  WidgetTracker
} from '@jupyterlab/apputils';
import { PathExt } from '@jupyterlab/coreutils';
import { FileBrowser } from '@jupyterlab/filebrowser';
import { IRenderMimeRegistry } from '@jupyterlab/rendermime';
import { ISettingRegistry } from '@jupyterlab/settingregistry';
import { ITerminal } from '@jupyterlab/terminal';
import { CommandRegistry } from '@lumino/commands';
import { Menu } from '@lumino/widgets';
import { ArrayExt, toArray } from '@lumino/algorithm';
import * as React from 'react';
import {
  Diff,
  isDiffSupported,
  RenderMimeProvider
} from './components/diff/Diff';
import { getRefValue, IDiffContext } from './components/diff/model';
import { AUTH_ERROR_MESSAGES } from './git';
import { logger } from './logger';
import { GitExtension } from './model';
import {
  addIcon,
  diffIcon,
  discardIcon,
  gitIcon,
  openIcon,
  removeIcon
} from './style/icons';
import {
  CommandIDs,
  ContextCommandIDs,
  Git,
  IGitExtension,
  Level
} from './tokens';
import { GitCredentialsForm } from './widgets/CredentialsBox';
import { GitCloneForm } from './widgets/GitCloneForm';
<<<<<<< HEAD
import { TranslationBundle } from '@jupyterlab/translation';
=======
import { Contents } from '@jupyterlab/services';
import { closeIcon, ContextMenuSvg } from '@jupyterlab/ui-components';
import { Message } from '@lumino/messaging';
import { CONTEXT_COMMANDS } from './components/FileList';

const RESOURCES = [
  {
    text: 'Set Up Remotes',
    url: 'https://www.atlassian.com/git/tutorials/setting-up-a-repository'
  },
  {
    text: 'Git Documentation',
    url: 'https://git-scm.com/doc'
  }
];
>>>>>>> a558c765

interface IGitCloneArgs {
  /**
   * Path in which to clone the Git repository
   */
  path: string;
  /**
   * Git repository url
   */
  url: string;
}

/**
 * Git operations requiring authentication
 */
enum Operation {
  Clone = 'Clone',
  Pull = 'Pull',
  Push = 'Push'
}

interface IFileDiffArgument {
  context?: IDiffContext;
  filePath: string;
  isText: boolean;
  status?: Git.Status;
}

export namespace CommandArguments {
  export interface IGitFileDiff {
    files: IFileDiffArgument[];
  }
  export interface IGitContextAction {
    files: Git.IStatusFile[];
  }
}

function pluralizedContextLabel(singular: string, plural: string) {
  return (args: any) => {
    const { files } = (args as any) as CommandArguments.IGitContextAction;
    if (files.length > 1) {
      return plural;
    } else {
      return singular;
    }
  };
}

/**
 * Add the commands for the git extension.
 */
export function addCommands(
  app: JupyterFrontEnd,
  model: GitExtension,
  fileBrowser: FileBrowser,
  settings: ISettingRegistry.ISettings,
  renderMime: IRenderMimeRegistry,
  trans: TranslationBundle
) {
  const { commands, shell } = app;

  /**
   * Commit using a keystroke combination when in CommitBox.
   *
   * This command is not accessible from the user interface (not visible),
   * as it is handled by a signal listener in the CommitBox component instead.
   * The label and caption are given to ensure that the command will
   * show up in the shortcut editor UI with a nice description.
   */
  commands.addCommand(CommandIDs.gitSubmitCommand, {
    label: 'Commit from the Commit Box',
    caption:
      'Submit the commit using the summary and description from commit box',
    execute: () => void 0,
    isVisible: () => false
  });

  /**
   * Add open terminal in the Git repository
   */
  commands.addCommand(CommandIDs.gitTerminalCommand, {
    label: trans.__('Open Git Repository in Terminal'),
    caption: trans.__('Open a New Terminal to the Git Repository'),
    execute: async args => {
      const main = (await commands.execute(
        'terminal:create-new',
        args
      )) as MainAreaWidget<ITerminal.ITerminal>;

      try {
        if (model.pathRepository !== null) {
          const terminal = main.content;
          terminal.session.send({
            type: 'stdin',
            content: [`cd "${model.pathRepository.split('"').join('\\"')}"\n`]
          });
        }

        return main;
      } catch (e) {
        console.error(e);
        main.dispose();
      }
    },
    isEnabled: () => model.pathRepository !== null
  });

  /** Add open/go to git interface command */
  commands.addCommand(CommandIDs.gitUI, {
    label: trans.__('Git Interface'),
    caption: trans.__('Go to Git user interface'),
    execute: () => {
      try {
        shell.activateById('jp-git-sessions');
      } catch (err) {
        console.error('Fail to open Git tab.');
      }
    }
  });

  /** Add git init command */
  commands.addCommand(CommandIDs.gitInit, {
    label: trans.__('Initialize a Repository'),
    caption: trans.__(
      'Create an empty Git repository or reinitialize an existing one'
    ),
    execute: async () => {
      const currentPath = fileBrowser.model.path;
      const result = await showDialog({
        title: trans.__('Initialize a Repository'),
        body: trans.__('Do you really want to make this directory a Git Repo?'),
        buttons: [
          Dialog.cancelButton({ label: trans.__('Cancel') }),
          Dialog.warnButton({ label: trans.__('Yes') })
        ]
      });

      if (result.button.accept) {
        logger.log({
          message: trans.__('Initializing...'),
          level: Level.RUNNING
        });
        try {
          await model.init(currentPath);
          model.pathRepository = currentPath;
          logger.log({
            message: trans.__('Git repository initialized.'),
            level: Level.SUCCESS
          });
        } catch (error) {
          console.error(
            trans.__(
              'Encountered an error when initializing the repository. Error: '
            ),
            error
          );
          logger.log({
            message: trans.__('Failed to initialize the Git repository'),
            level: Level.ERROR,
            error
          });
        }
      }
    },
    isEnabled: () => model.pathRepository === null
  });

  /** Open URL externally */
  commands.addCommand(CommandIDs.gitOpenUrl, {
    label: args => args['text'] as string,
    execute: args => {
      const url = args['url'] as string;
      window.open(url);
    }
  });

  /** add toggle for simple staging */
  commands.addCommand(CommandIDs.gitToggleSimpleStaging, {
    label: trans.__('Simple staging'),
    isToggled: () => !!settings.composite['simpleStaging'],
    execute: args => {
      settings.set('simpleStaging', !settings.composite['simpleStaging']);
    }
  });

  /** add toggle for double click opens diffs */
  commands.addCommand(CommandIDs.gitToggleDoubleClickDiff, {
    label: trans.__('Double click opens diff'),
    isToggled: () => !!settings.composite['doubleClickDiff'],
    execute: args => {
      settings.set('doubleClickDiff', !settings.composite['doubleClickDiff']);
    }
  });

  /** Command to add a remote Git repository */
  commands.addCommand(CommandIDs.gitAddRemote, {
    label: trans.__('Add Remote Repository'),
    caption: trans.__('Add a Git remote repository'),
    isEnabled: () => model.pathRepository !== null,
    execute: async args => {
      if (model.pathRepository === null) {
        console.warn(
          trans.__('Not in a Git repository. Unable to add a remote.')
        );
        return;
      }
      let url = args['url'] as string;
      const name = args['name'] as string;

      if (!url) {
        const result = await InputDialog.getText({
          title: trans.__('Add a remote repository'),
          placeholder: trans.__('Remote Git repository URL')
        });

        if (result.button.accept) {
          url = result.value;
        }
      }

      if (url) {
        try {
          await model.addRemote(url, name);
        } catch (error) {
          console.error(error);
          showErrorMessage(
            trans.__('Error when adding remote repository'),
            error
          );
        }
      }
    }
  });

  /** Add git clone command */
  commands.addCommand(CommandIDs.gitClone, {
    label: trans.__('Clone a Repository'),
    caption: trans.__('Clone a repository from a URL'),
    isEnabled: () => model.pathRepository === null,
    execute: async () => {
      const result = await showDialog({
        title: trans.__('Clone a repo'),
        body: new GitCloneForm(trans),
        focusNodeSelector: 'input',
        buttons: [
          Dialog.cancelButton({ label: trans.__('Cancel') }),
          Dialog.okButton({ label: trans.__('CLONE') })
        ]
      });

      if (result.button.accept && result.value) {
        logger.log({
          level: Level.RUNNING,
          message: trans.__('Cloning...')
        });
        try {
          const details = await Private.showGitOperationDialog<IGitCloneArgs>(
            model,
            Operation.Clone,
            trans,
            { path: fileBrowser.model.path, url: result.value }
          );
          logger.log({
            message: trans.__('Successfully cloned'),
            level: Level.SUCCESS,
            details
          });
          await fileBrowser.model.refresh();
        } catch (error) {
          console.error(
            'Encountered an error when cloning the repository. Error: ',
            error
          );
          logger.log({
            message: trans.__('Failed to clone'),
            level: Level.ERROR,
            error
          });
        }
      }
    }
  });

  /** Add git open gitignore command */
  commands.addCommand(CommandIDs.gitOpenGitignore, {
    label: trans.__('Open .gitignore'),
    caption: trans.__('Open .gitignore'),
    isEnabled: () => model.pathRepository !== null,
    execute: async () => {
      await model.ensureGitignore();
    }
  });

  /** Add git push command */
  commands.addCommand(CommandIDs.gitPush, {
    label: trans.__('Push to Remote'),
    caption: trans.__('Push code to remote repository'),
    isEnabled: () => model.pathRepository !== null,
    execute: async () => {
      logger.log({
        level: Level.RUNNING,
        message: trans.__('Pushing...')
      });
      try {
        const details = await Private.showGitOperationDialog(
          model,
          Operation.Push,
          trans
        );
        logger.log({
          message: trans.__('Successfully pushed'),
          level: Level.SUCCESS,
          details
        });
      } catch (error) {
        console.error(
          trans.__('Encountered an error when pushing changes. Error: '),
          error
        );
        logger.log({
          message: trans.__('Failed to push'),
          level: Level.ERROR,
          error
        });
      }
    }
  });

  /** Add git pull command */
  commands.addCommand(CommandIDs.gitPull, {
    label: trans.__('Pull from Remote'),
    caption: trans.__('Pull latest code from remote repository'),
    isEnabled: () => model.pathRepository !== null,
    execute: async () => {
      logger.log({
        level: Level.RUNNING,
        message: trans.__('Pulling...')
      });
      try {
        const details = await Private.showGitOperationDialog(
          model,
          Operation.Pull,
          trans
        );
        logger.log({
          message: trans.__('Successfully pulled'),
          level: Level.SUCCESS,
          details
        });
      } catch (error) {
        console.error(
          'Encountered an error when pulling changes. Error: ',
          error
        );
        logger.log({
          message: trans.__('Failed to pull'),
          level: Level.ERROR,
          error
        });
      }
    }
  });

  /* Context menu commands */
<<<<<<< HEAD
  commands.addCommand(CommandIDs.gitFileOpen, {
    label: trans.__('Open'),
    caption: trans.__('Open selected file'),
    execute: async args => {
      const file: Git.IStatusFileResult = args as any;

      const { x, y, to } = file;
      if (x === 'D' || y === 'D') {
        await showErrorMessage(
          trans.__('Open File Failed'),
          trans.__('This file has been deleted!')
        );
        return;
      }
      try {
        if (to[to.length - 1] !== '/') {
          commands.execute('docmanager:open', {
            path: model.getRelativeFilePath(to)
          });
        } else {
          console.log('Cannot open a folder here');
=======
  commands.addCommand(ContextCommandIDs.gitFileOpen, {
    label: 'Open',
    caption: pluralizedContextLabel(
      'Open selected file',
      'Open selected files'
    ),
    execute: async args => {
      const { files } = (args as any) as CommandArguments.IGitContextAction;
      for (const file of files) {
        const { x, y, to } = file;
        if (x === 'D' || y === 'D') {
          await showErrorMessage(
            'Open File Failed',
            'This file has been deleted!'
          );
          return;
        }
        try {
          if (to[to.length - 1] !== '/') {
            commands.execute('docmanager:open', {
              path: model.getRelativeFilePath(to)
            });
          } else {
            console.log('Cannot open a folder here');
          }
        } catch (err) {
          console.error(`Fail to open ${to}.`);
>>>>>>> a558c765
        }
      }
    },
    icon: openIcon.bindprops({ stylesheet: 'menuItem' })
  });

<<<<<<< HEAD
  commands.addCommand(CommandIDs.gitFileDiff, {
    label: trans.__('Diff'),
    caption: trans.__('Diff selected file'),
=======
  commands.addCommand(ContextCommandIDs.gitFileDiff, {
    label: 'Diff',
    caption: pluralizedContextLabel(
      'Diff selected file',
      'Diff selected files'
    ),
>>>>>>> a558c765
    execute: args => {
      const { files } = (args as any) as CommandArguments.IGitFileDiff;
      for (const file of files) {
        const { context, filePath, isText, status } = file;

        // nothing to compare to for untracked files
        if (status === 'untracked') {
          continue;
        }

        let diffContext = context;
        if (!diffContext) {
          const specialRef = status === 'staged' ? 'INDEX' : 'WORKING';
          diffContext = {
            currentRef: { specialRef },
            previousRef: { gitRef: 'HEAD' }
          };
        }

        if (isDiffSupported(filePath) || isText) {
          const id = `nbdiff-${filePath}-${getRefValue(
            diffContext.currentRef
          )}`;
          const mainAreaItems = shell.widgets('main');
          let mainAreaItem = mainAreaItems.next();
          while (mainAreaItem) {
            if (mainAreaItem.id === id) {
              shell.activateById(id);
              break;
            }
            mainAreaItem = mainAreaItems.next();
          }

          if (!mainAreaItem) {
            const serverRepoPath = model.getRelativeFilePath();
            const nbDiffWidget = ReactWidget.create(
              <RenderMimeProvider value={renderMime}>
                <Diff
                  path={filePath}
                  diffContext={diffContext}
                  topRepoPath={serverRepoPath}
                />
              </RenderMimeProvider>
            );
            nbDiffWidget.id = id;
            nbDiffWidget.title.label = PathExt.basename(filePath);
            nbDiffWidget.title.icon = diffIcon;
            nbDiffWidget.title.closable = true;
            nbDiffWidget.addClass('jp-git-diff-parent-diff-widget');

            shell.add(nbDiffWidget, 'main');
            shell.activateById(nbDiffWidget.id);
          }
        } else {
          showErrorMessage(
            'Diff Not Supported',
            `Diff is not supported for ${PathExt.extname(
              filePath
            ).toLocaleLowerCase()} files.`
          );
        }
<<<<<<< HEAD
      } else {
        showErrorMessage(
          trans.__('Diff Not Supported'),
          trans.__(
            `Diff is not supported for %1 files.`,
            PathExt.extname(filePath).toLocaleLowerCase()
          )
        );
=======
>>>>>>> a558c765
      }
    },
    icon: diffIcon.bindprops({ stylesheet: 'menuItem' })
  });

  commands.addCommand(ContextCommandIDs.gitFileAdd, {
    label: 'Add',
    caption: pluralizedContextLabel(
      'Stage or track the changes to selected file',
      'Stage or track the changes of selected files'
    ),
    execute: async args => {
      const { files } = (args as any) as CommandArguments.IGitContextAction;
      for (const file of files) {
        await model.add(file.to);
      }
    },
    icon: addIcon.bindprops({ stylesheet: 'menuItem' })
  });

<<<<<<< HEAD
  commands.addCommand(CommandIDs.gitFileStage, {
    label: trans.__('Stage'),
    caption: trans.__('Stage the changes of selected file'),
=======
  commands.addCommand(ContextCommandIDs.gitFileStage, {
    label: 'Stage',
    caption: pluralizedContextLabel(
      'Stage the changes of selected file',
      'Stage the changes of selected files'
    ),
>>>>>>> a558c765
    execute: async args => {
      const { files } = (args as any) as CommandArguments.IGitContextAction;
      for (const file of files) {
        await model.add(file.to);
      }
    },
    icon: addIcon.bindprops({ stylesheet: 'menuItem' })
  });

<<<<<<< HEAD
  commands.addCommand(CommandIDs.gitFileTrack, {
    label: trans.__('Track'),
    caption: trans.__('Start tracking selected file'),
=======
  commands.addCommand(ContextCommandIDs.gitFileTrack, {
    label: 'Track',
    caption: pluralizedContextLabel(
      'Start tracking selected file',
      'Start tracking selected files'
    ),
>>>>>>> a558c765
    execute: async args => {
      const { files } = (args as any) as CommandArguments.IGitContextAction;
      for (const file of files) {
        await model.add(file.to);
      }
    },
    icon: addIcon.bindprops({ stylesheet: 'menuItem' })
  });

<<<<<<< HEAD
  commands.addCommand(CommandIDs.gitFileUnstage, {
    label: trans.__('Unstage'),
    caption: trans.__('Unstage the changes of selected file'),
=======
  commands.addCommand(ContextCommandIDs.gitFileUnstage, {
    label: 'Unstage',
    caption: pluralizedContextLabel(
      'Unstage the changes of selected file',
      'Unstage the changes of selected files'
    ),
>>>>>>> a558c765
    execute: async args => {
      const { files } = (args as any) as CommandArguments.IGitContextAction;
      for (const file of files) {
        if (file.x !== 'D') {
          await model.reset(file.to);
        }
      }
    },
    icon: removeIcon.bindprops({ stylesheet: 'menuItem' })
  });

<<<<<<< HEAD
  commands.addCommand(CommandIDs.gitFileDelete, {
    label: trans.__('Delete'),
    caption: trans.__('Delete this file'),
    execute: async args => {
      const file: Git.IStatusFile = args as any;
      const result = await showDialog({
        title: trans.__('Delete File'),
        body: (
          <span>
            {trans.__('Are you sure you want to permanently delete')}
            <b>{file.to}</b>? {trans.__('This action cannot be undone.')}
=======
  function representFiles(files: Git.IStatusFile[]): JSX.Element {
    if (files.length > 1) {
      const elements = files.map(file => (
        <li key={file.to}>
          <b>{file.to}</b>
        </li>
      ));
      return <ul>{elements}</ul>;
    } else {
      return <b>{files[0].to}</b>;
    }
  }

  commands.addCommand(ContextCommandIDs.gitFileDelete, {
    label: 'Delete',
    caption: pluralizedContextLabel('Delete this file', 'Delete these files'),
    execute: async args => {
      const { files } = (args as any) as CommandArguments.IGitContextAction;
      const fileList = representFiles(files);

      const result = await showDialog({
        title: 'Delete Files',
        body: (
          <span>
            Are you sure you want to permanently delete {fileList}? This action
            cannot be undone.
>>>>>>> a558c765
          </span>
        ),
        buttons: [
          Dialog.cancelButton({ label: trans.__('Cancel') }),
          Dialog.warnButton({ label: trans.__('Delete') })
        ]
      });
      if (result.button.accept) {
<<<<<<< HEAD
        try {
          await app.commands.execute('docmanager:delete-file', {
            path: model.getRelativeFilePath(file.to)
          });
        } catch (reason) {
          showErrorMessage(trans.__(`Deleting %1 failed.`, file.to), reason, [
            Dialog.warnButton({ label: trans.__('DISMISS') })
          ]);
=======
        for (const file of files) {
          try {
            await app.commands.execute('docmanager:delete-file', {
              path: model.getRelativeFilePath(file.to)
            });
          } catch (reason) {
            showErrorMessage(`Deleting ${file.to} failed.`, reason, [
              Dialog.warnButton({ label: 'DISMISS' })
            ]);
          }
>>>>>>> a558c765
        }
      }
    },
    icon: closeIcon.bindprops({ stylesheet: 'menuItem' })
  });

<<<<<<< HEAD
  commands.addCommand(CommandIDs.gitFileDiscard, {
    label: trans.__('Discard'),
    caption: trans.__('Discard recent changes of selected file'),
=======
  commands.addCommand(ContextCommandIDs.gitFileDiscard, {
    label: 'Discard',
    caption: pluralizedContextLabel(
      'Discard recent changes of selected file',
      'Discard recent changes of selected files'
    ),
>>>>>>> a558c765
    execute: async args => {
      const { files } = (args as any) as CommandArguments.IGitContextAction;
      const fileList = representFiles(files);

      const result = await showDialog({
        title: trans.__('Discard changes'),
        body: (
          <span>
<<<<<<< HEAD
            {trans.__(
              'Are you sure you want to permanently discard changes to '
            )}
            <b>{file.to}</b>? {trans.__('This action cannot be undone.')}
=======
            Are you sure you want to permanently discard changes to {fileList}?
            This action cannot be undone.
>>>>>>> a558c765
          </span>
        ),
        buttons: [
          Dialog.cancelButton({ label: trans.__('Cancel') }),
          Dialog.warnButton({ label: trans.__('Discard') })
        ]
      });
      if (result.button.accept) {
        for (const file of files) {
          try {
            if (
              file.status === 'staged' ||
              file.status === 'partially-staged'
            ) {
              await model.reset(file.to);
            }
            if (
              file.status === 'unstaged' ||
              (file.status === 'partially-staged' && file.x !== 'A')
            ) {
              // resetting an added file moves it to untracked category => checkout will fail
              await model.checkout({ filename: file.to });
            }
          } catch (reason) {
            showErrorMessage(`Discard changes for ${file.to} failed.`, reason, [
              Dialog.warnButton({ label: 'DISMISS' })
            ]);
          }
<<<<<<< HEAD
        } catch (reason) {
          showErrorMessage(`Discard changes for ${file.to} failed.`, reason, [
            Dialog.warnButton({ label: trans.__('DISMISS') })
          ]);
=======
>>>>>>> a558c765
        }
      }
    },
    icon: discardIcon.bindprops({ stylesheet: 'menuItem' })
  });

<<<<<<< HEAD
  commands.addCommand(CommandIDs.gitIgnore, {
    label: () => trans.__('Ignore this file (add to .gitignore)'),
    caption: () => trans.__('Ignore this file (add to .gitignore)'),
=======
  commands.addCommand(ContextCommandIDs.gitIgnore, {
    label: pluralizedContextLabel(
      'Ignore this file (add to .gitignore)',
      'Ignore these files (add to .gitignore)'
    ),
    caption: pluralizedContextLabel(
      'Ignore this file (add to .gitignore)',
      'Ignore these files (add to .gitignore)'
    ),
>>>>>>> a558c765
    execute: async args => {
      const { files } = (args as any) as CommandArguments.IGitContextAction;
      for (const file of files) {
        if (file) {
          await model.ignore(file.to, false);
        }
      }
    }
  });

  commands.addCommand(ContextCommandIDs.gitIgnoreExtension, {
    label: args => {
<<<<<<< HEAD
      const selectedFile: Git.IStatusFile = args as any;
      return trans.__(
        `Ignore %1 extension (add to .gitignore)`,
        PathExt.extname(selectedFile.to)
      );
    },
    caption: trans.__('Ignore this file extension (add to .gitignore)'),
    execute: async args => {
      const selectedFile: Git.IStatusFile = args as any;
      if (selectedFile) {
        const extension = PathExt.extname(selectedFile.to);
        if (extension.length > 0) {
          const result = await showDialog({
            title: trans.__('Ignore file extension'),
            body: trans.__(
              `Are you sure you want to ignore all %1 files within this git repository?`,
              extension
            ),
            buttons: [
              Dialog.cancelButton({ label: trans.__('Cancel') }),
              Dialog.okButton({ label: trans.__('Ignore') })
            ]
          });
          if (result.button.label === trans.__('Ignore')) {
            await model.ignore(selectedFile.to, true);
=======
      const { files } = (args as any) as CommandArguments.IGitContextAction;
      const extensions = files
        .map(file => PathExt.extname(file.to))
        .filter(extension => extension.length > 0);
      const subject = extensions.length > 1 ? 'extensions' : 'extension';
      return `Ignore ${extensions.join(', ')} ${subject} (add to .gitignore)`;
    },
    caption: pluralizedContextLabel(
      'Ignore this file extension (add to .gitignore)',
      'Ignore these files extension (add to .gitignore)'
    ),
    execute: async args => {
      const { files } = (args as any) as CommandArguments.IGitContextAction;
      for (const selectedFile of files) {
        if (selectedFile) {
          const extension = PathExt.extname(selectedFile.to);
          if (extension.length > 0) {
            const result = await showDialog({
              title: 'Ignore file extension',
              body: `Are you sure you want to ignore all ${extension} files within this git repository?`,
              buttons: [
                Dialog.cancelButton(),
                Dialog.okButton({ label: 'Ignore' })
              ]
            });
            if (result.button.label === 'Ignore') {
              await model.ignore(selectedFile.to, true);
            }
>>>>>>> a558c765
          }
        }
      }
    },
    isVisible: args => {
      const { files } = (args as any) as CommandArguments.IGitContextAction;
      return files.some(selectedFile => {
        const extension = PathExt.extname(selectedFile.to);
        return extension.length > 0;
      });
    }
  });

  commands.addCommand(ContextCommandIDs.gitNoAction, {
    label: 'No actions available',
    isEnabled: () => false,
    execute: () => void 0
  });
}

/**
 * Adds commands and menu items.
 *
<<<<<<< HEAD
 * @private
 * @param app - Jupyter front end
 * @param gitExtension - Git extension instance
 * @param fileBrowser - file browser instance
 * @param settings - extension settings
 * @param trans - language translator
=======
 * @param commands - Jupyter App commands registry
>>>>>>> a558c765
 * @returns menu
 */
export function createGitMenu(
  commands: CommandRegistry,
  trans: TranslationBundle
): Menu {
  const RESOURCES = [
    {
      text: trans.__('Set Up Remotes'),
      url: 'https://www.atlassian.com/git/tutorials/setting-up-a-repository'
    },
    {
      text: trans.__('Git Documentation'),
      url: 'https://git-scm.com/doc'
    }
  ];

  const menu = new Menu({ commands });
  menu.title.label = 'Git';
  [
    CommandIDs.gitInit,
    CommandIDs.gitClone,
    CommandIDs.gitPush,
    CommandIDs.gitPull,
    CommandIDs.gitAddRemote,
    CommandIDs.gitTerminalCommand
  ].forEach(command => {
    menu.addItem({ command });
  });

  menu.addItem({ type: 'separator' });

  menu.addItem({ command: CommandIDs.gitToggleSimpleStaging });

  menu.addItem({ command: CommandIDs.gitToggleDoubleClickDiff });

  menu.addItem({ type: 'separator' });

  menu.addItem({ command: CommandIDs.gitOpenGitignore });

  menu.addItem({ type: 'separator' });

  const tutorial = new Menu({ commands });
  tutorial.title.label = trans.__(' Help ');
  RESOURCES.map(args => {
    tutorial.addItem({
      args,
      command: CommandIDs.gitOpenUrl
    });
  });

  menu.addItem({ type: 'submenu', submenu: tutorial });

  return menu;
}

// matches only non-directory items
const selectorNotDir = '.jp-DirListing-item[data-isdir="false"]';

export function addMenuItems(
  commands: ContextCommandIDs[],
  contextMenu: Menu,
  selectedFiles: Git.IStatusFile[]
): void {
  commands.forEach(command => {
    if (command === ContextCommandIDs.gitFileDiff) {
      contextMenu.addItem({
        command,
        args: ({
          files: selectedFiles.map(file => {
            return {
              filePath: file.to,
              isText: !file.is_binary,
              status: file.status
            };
          })
        } as CommandArguments.IGitFileDiff) as any
      });
    } else {
      contextMenu.addItem({
        command,
        args: ({
          files: selectedFiles
        } as CommandArguments.IGitContextAction) as any
      });
    }
  });
}

/**
 * Add Git context (sub)menu to the file browser context menu.
 */
export function addFileBrowserContextMenu(
  model: IGitExtension,
  tracker: WidgetTracker<FileBrowser>,
  commands: CommandRegistry,
  contextMenu: ContextMenuSvg
): void {
  function getSelectedBrowserItems(): Contents.IModel[] {
    const widget = tracker.currentWidget;
    if (!widget) {
      return [];
    }
    return toArray(widget.selectedItems());
  }

  class GitMenu extends Menu {
    private _commands: ContextCommandIDs[];
    private _paths: string[];

    protected onBeforeAttach(msg: Message) {
      // Render using the most recent model (even if possibly outdated)
      this.updateItems();
      const renderedStatus = model.status;

      // Trigger refresh before the menu is displayed
      model
        .refreshStatus()
        .then(() => {
          if (model.status !== renderedStatus) {
            // update items if needed
            this.updateItems();
          }
        })
        .catch(error => {
          console.error(
            'Fail to refresh model when displaying git context menu.',
            error
          );
        });
      super.onBeforeAttach(msg);
    }

    protected updateItems(): void {
      const wasShown = this.isVisible;
      const parent = this.parentMenu;

      const items = getSelectedBrowserItems();
      const statuses = new Set<Git.Status>(
        items
          .map(item => model.getFile(item.path)?.status)
          .filter(status => typeof status !== 'undefined')
      );

      // get commands and de-duplicate them
      const allCommands = new Set<ContextCommandIDs>(
        // flatten the list of lists of commands
        []
          .concat(...[...statuses].map(status => CONTEXT_COMMANDS[status]))
          // filter out the Open and Delete commands as
          // those are not needed in file browser
          .filter(
            command =>
              command !== ContextCommandIDs.gitFileOpen &&
              command !== ContextCommandIDs.gitFileDelete &&
              typeof command !== 'undefined'
          )
          // replace stage and track with a single "add" operation
          .map(command =>
            command === ContextCommandIDs.gitFileStage ||
            command === ContextCommandIDs.gitFileTrack
              ? ContextCommandIDs.gitFileAdd
              : command
          )
      );

      // if looking at a tracked file with no changes,
      // it has no status, nor any actions available
      // (although `git rm` would be a valid action)
      if (allCommands.size === 0 && statuses.size === 0) {
        allCommands.add(ContextCommandIDs.gitNoAction);
      }

      const commandsChanged =
        !this._commands ||
        this._commands.length !== allCommands.size ||
        !this._commands.every(command => allCommands.has(command));

      const paths = items.map(item => item.path);

      const filesChanged =
        !this._paths || !ArrayExt.shallowEqual(this._paths, paths);

      if (commandsChanged || filesChanged) {
        const commandsList = [...allCommands];
        this.clearItems();
        addMenuItems(
          commandsList,
          this,
          paths
            .map(path => model.getFile(path))
            // if file cannot be resolved (has no action available),
            // omit the undefined result
            .filter(file => typeof file !== 'undefined')
        );
        if (wasShown) {
          // show he menu again after downtime for refresh
          parent.triggerActiveItem();
        }
        this._commands = commandsList;
        this._paths = paths;
      }
    }

    onBeforeShow(msg: Message): void {
      super.onBeforeShow(msg);
    }
  }

  const gitMenu = new GitMenu({ commands });
  gitMenu.title.label = 'Git';
  gitMenu.title.icon = gitIcon.bindprops({ stylesheet: 'menuItem' });

  contextMenu.addItem({
    type: 'submenu',
    submenu: gitMenu,
    selector: selectorNotDir,
    rank: 5
  });
}

/* eslint-disable no-inner-declarations */
namespace Private {
  /**
   * Handle Git operation that may require authentication.
   *
   * @private
   * @param model - Git extension model
   * @param operation - Git operation name
   * @param trans - language translator
   * @param args - Git operation arguments
   * @param authentication - Git authentication information
   * @param retry - Is this operation retried?
   * @returns Promise for displaying a dialog
   */
  export async function showGitOperationDialog<T>(
    model: GitExtension,
    operation: Operation,
    trans: TranslationBundle,
    args?: T,
    authentication?: Git.IAuth,
    retry = false
  ): Promise<string> {
    try {
      let result: Git.IResultWithMessage;
      // the Git action
      switch (operation) {
        case Operation.Clone:
          // eslint-disable-next-line no-case-declarations
          const { path, url } = (args as any) as IGitCloneArgs;
          result = await model.clone(path, url, authentication);
          break;
        case Operation.Pull:
          result = await model.pull(authentication);
          break;
        case Operation.Push:
          result = await model.push(authentication);
          break;
        default:
          result = { code: -1, message: 'Unknown git command' };
          break;
      }

      return result.message;
    } catch (error) {
      if (
        AUTH_ERROR_MESSAGES.some(
          errorMessage => error.message.indexOf(errorMessage) > -1
        )
      ) {
        // If the error is an authentication error, ask the user credentials
        const credentials = await showDialog({
          title: trans.__('Git credentials required'),
          body: new GitCredentialsForm(
            trans,
            trans.__('Enter credentials for remote repository'),
            retry ? trans.__('Incorrect username or password.') : ''
          )
        });

        if (credentials.button.accept) {
          // Retry the operation if the user provides its credentials
          return await showGitOperationDialog<T>(
            model,
            operation,
            trans,
            args,
            credentials.value,
            true
          );
        }
      }
      // Throw the error if it cannot be handled or
      // if the user did not accept to provide its credentials
      throw error;
    }
  }
}
/* eslint-enable no-inner-declarations */<|MERGE_RESOLUTION|>--- conflicted
+++ resolved
@@ -44,25 +44,11 @@
 } from './tokens';
 import { GitCredentialsForm } from './widgets/CredentialsBox';
 import { GitCloneForm } from './widgets/GitCloneForm';
-<<<<<<< HEAD
 import { TranslationBundle } from '@jupyterlab/translation';
-=======
 import { Contents } from '@jupyterlab/services';
 import { closeIcon, ContextMenuSvg } from '@jupyterlab/ui-components';
 import { Message } from '@lumino/messaging';
 import { CONTEXT_COMMANDS } from './components/FileList';
-
-const RESOURCES = [
-  {
-    text: 'Set Up Remotes',
-    url: 'https://www.atlassian.com/git/tutorials/setting-up-a-repository'
-  },
-  {
-    text: 'Git Documentation',
-    url: 'https://git-scm.com/doc'
-  }
-];
->>>>>>> a558c765
 
 interface IGitCloneArgs {
   /**
@@ -427,34 +413,11 @@
   });
 
   /* Context menu commands */
-<<<<<<< HEAD
-  commands.addCommand(CommandIDs.gitFileOpen, {
+  commands.addCommand(ContextCommandIDs.gitFileOpen, {
     label: trans.__('Open'),
-    caption: trans.__('Open selected file'),
-    execute: async args => {
-      const file: Git.IStatusFileResult = args as any;
-
-      const { x, y, to } = file;
-      if (x === 'D' || y === 'D') {
-        await showErrorMessage(
-          trans.__('Open File Failed'),
-          trans.__('This file has been deleted!')
-        );
-        return;
-      }
-      try {
-        if (to[to.length - 1] !== '/') {
-          commands.execute('docmanager:open', {
-            path: model.getRelativeFilePath(to)
-          });
-        } else {
-          console.log('Cannot open a folder here');
-=======
-  commands.addCommand(ContextCommandIDs.gitFileOpen, {
-    label: 'Open',
     caption: pluralizedContextLabel(
-      'Open selected file',
-      'Open selected files'
+      trans.__('Open selected file'),
+      trans.__('Open selected files')
     ),
     execute: async args => {
       const { files } = (args as any) as CommandArguments.IGitContextAction;
@@ -462,8 +425,8 @@
         const { x, y, to } = file;
         if (x === 'D' || y === 'D') {
           await showErrorMessage(
-            'Open File Failed',
-            'This file has been deleted!'
+            trans.__('Open File Failed'),
+            trans.__('This file has been deleted!')
           );
           return;
         }
@@ -477,25 +440,18 @@
           }
         } catch (err) {
           console.error(`Fail to open ${to}.`);
->>>>>>> a558c765
         }
       }
     },
     icon: openIcon.bindprops({ stylesheet: 'menuItem' })
   });
 
-<<<<<<< HEAD
-  commands.addCommand(CommandIDs.gitFileDiff, {
+  commands.addCommand(ContextCommandIDs.gitFileDiff, {
     label: trans.__('Diff'),
-    caption: trans.__('Diff selected file'),
-=======
-  commands.addCommand(ContextCommandIDs.gitFileDiff, {
-    label: 'Diff',
     caption: pluralizedContextLabel(
-      'Diff selected file',
-      'Diff selected files'
+      trans.__('Diff selected file'),
+      trans.__('Diff selected files')
     ),
->>>>>>> a558c765
     execute: args => {
       const { files } = (args as any) as CommandArguments.IGitFileDiff;
       for (const file of files) {
@@ -551,33 +507,22 @@
           }
         } else {
           showErrorMessage(
-            'Diff Not Supported',
-            `Diff is not supported for ${PathExt.extname(
+            trans.__('Diff Not Supported'),
+            trans.__(`Diff is not supported for %1 files.`, PathExt.extname(
               filePath
-            ).toLocaleLowerCase()} files.`
+            ).toLocaleLowerCase())
           );
         }
-<<<<<<< HEAD
-      } else {
-        showErrorMessage(
-          trans.__('Diff Not Supported'),
-          trans.__(
-            `Diff is not supported for %1 files.`,
-            PathExt.extname(filePath).toLocaleLowerCase()
-          )
-        );
-=======
->>>>>>> a558c765
       }
     },
     icon: diffIcon.bindprops({ stylesheet: 'menuItem' })
   });
 
   commands.addCommand(ContextCommandIDs.gitFileAdd, {
-    label: 'Add',
+    label: trans.__('Add'),
     caption: pluralizedContextLabel(
-      'Stage or track the changes to selected file',
-      'Stage or track the changes of selected files'
+      trans.__('Stage or track the changes to selected file'),
+      trans.__('Stage or track the changes of selected files')
     ),
     execute: async args => {
       const { files } = (args as any) as CommandArguments.IGitContextAction;
@@ -588,18 +533,12 @@
     icon: addIcon.bindprops({ stylesheet: 'menuItem' })
   });
 
-<<<<<<< HEAD
-  commands.addCommand(CommandIDs.gitFileStage, {
+  commands.addCommand(ContextCommandIDs.gitFileStage, {
     label: trans.__('Stage'),
-    caption: trans.__('Stage the changes of selected file'),
-=======
-  commands.addCommand(ContextCommandIDs.gitFileStage, {
-    label: 'Stage',
     caption: pluralizedContextLabel(
-      'Stage the changes of selected file',
-      'Stage the changes of selected files'
+      trans.__('Stage the changes of selected file'),
+      trans.__('Stage the changes of selected files')
     ),
->>>>>>> a558c765
     execute: async args => {
       const { files } = (args as any) as CommandArguments.IGitContextAction;
       for (const file of files) {
@@ -609,18 +548,12 @@
     icon: addIcon.bindprops({ stylesheet: 'menuItem' })
   });
 
-<<<<<<< HEAD
-  commands.addCommand(CommandIDs.gitFileTrack, {
+  commands.addCommand(ContextCommandIDs.gitFileTrack, {
     label: trans.__('Track'),
-    caption: trans.__('Start tracking selected file'),
-=======
-  commands.addCommand(ContextCommandIDs.gitFileTrack, {
-    label: 'Track',
     caption: pluralizedContextLabel(
-      'Start tracking selected file',
-      'Start tracking selected files'
+      trans.__('Start tracking selected file'),
+      trans.__('Start tracking selected files')
     ),
->>>>>>> a558c765
     execute: async args => {
       const { files } = (args as any) as CommandArguments.IGitContextAction;
       for (const file of files) {
@@ -630,18 +563,12 @@
     icon: addIcon.bindprops({ stylesheet: 'menuItem' })
   });
 
-<<<<<<< HEAD
-  commands.addCommand(CommandIDs.gitFileUnstage, {
+  commands.addCommand(ContextCommandIDs.gitFileUnstage, {
     label: trans.__('Unstage'),
-    caption: trans.__('Unstage the changes of selected file'),
-=======
-  commands.addCommand(ContextCommandIDs.gitFileUnstage, {
-    label: 'Unstage',
     caption: pluralizedContextLabel(
-      'Unstage the changes of selected file',
-      'Unstage the changes of selected files'
+      trans.__('Unstage the changes of selected file'),
+      trans.__('Unstage the changes of selected files')
     ),
->>>>>>> a558c765
     execute: async args => {
       const { files } = (args as any) as CommandArguments.IGitContextAction;
       for (const file of files) {
@@ -653,19 +580,6 @@
     icon: removeIcon.bindprops({ stylesheet: 'menuItem' })
   });
 
-<<<<<<< HEAD
-  commands.addCommand(CommandIDs.gitFileDelete, {
-    label: trans.__('Delete'),
-    caption: trans.__('Delete this file'),
-    execute: async args => {
-      const file: Git.IStatusFile = args as any;
-      const result = await showDialog({
-        title: trans.__('Delete File'),
-        body: (
-          <span>
-            {trans.__('Are you sure you want to permanently delete')}
-            <b>{file.to}</b>? {trans.__('This action cannot be undone.')}
-=======
   function representFiles(files: Git.IStatusFile[]): JSX.Element {
     if (files.length > 1) {
       const elements = files.map(file => (
@@ -680,19 +594,17 @@
   }
 
   commands.addCommand(ContextCommandIDs.gitFileDelete, {
-    label: 'Delete',
-    caption: pluralizedContextLabel('Delete this file', 'Delete these files'),
+    label: trans.__('Delete'),
+    caption: pluralizedContextLabel(trans.__('Delete this file'), trans.__('Delete these files')),
     execute: async args => {
       const { files } = (args as any) as CommandArguments.IGitContextAction;
       const fileList = representFiles(files);
 
       const result = await showDialog({
-        title: 'Delete Files',
+        title: trans.__('Delete Files'),
         body: (
           <span>
-            Are you sure you want to permanently delete {fileList}? This action
-            cannot be undone.
->>>>>>> a558c765
+            {trans.__('Are you sure you want to permanently delete %1? This action cannot be undone.', fileList)}
           </span>
         ),
         buttons: [
@@ -701,45 +613,28 @@
         ]
       });
       if (result.button.accept) {
-<<<<<<< HEAD
-        try {
-          await app.commands.execute('docmanager:delete-file', {
-            path: model.getRelativeFilePath(file.to)
-          });
-        } catch (reason) {
-          showErrorMessage(trans.__(`Deleting %1 failed.`, file.to), reason, [
-            Dialog.warnButton({ label: trans.__('DISMISS') })
-          ]);
-=======
         for (const file of files) {
           try {
             await app.commands.execute('docmanager:delete-file', {
               path: model.getRelativeFilePath(file.to)
             });
           } catch (reason) {
-            showErrorMessage(`Deleting ${file.to} failed.`, reason, [
-              Dialog.warnButton({ label: 'DISMISS' })
+            showErrorMessage(trans.__(`Deleting %1 failed.`, file.to), reason, [
+              Dialog.warnButton({ label: trans.__('DISMISS') })
             ]);
           }
->>>>>>> a558c765
         }
       }
     },
     icon: closeIcon.bindprops({ stylesheet: 'menuItem' })
   });
 
-<<<<<<< HEAD
-  commands.addCommand(CommandIDs.gitFileDiscard, {
+  commands.addCommand(ContextCommandIDs.gitFileDiscard, {
     label: trans.__('Discard'),
-    caption: trans.__('Discard recent changes of selected file'),
-=======
-  commands.addCommand(ContextCommandIDs.gitFileDiscard, {
-    label: 'Discard',
     caption: pluralizedContextLabel(
-      'Discard recent changes of selected file',
-      'Discard recent changes of selected files'
+      trans.__('Discard recent changes of selected file'),
+      trans.__('Discard recent changes of selected files')
     ),
->>>>>>> a558c765
     execute: async args => {
       const { files } = (args as any) as CommandArguments.IGitContextAction;
       const fileList = representFiles(files);
@@ -748,15 +643,8 @@
         title: trans.__('Discard changes'),
         body: (
           <span>
-<<<<<<< HEAD
-            {trans.__(
-              'Are you sure you want to permanently discard changes to '
-            )}
-            <b>{file.to}</b>? {trans.__('This action cannot be undone.')}
-=======
-            Are you sure you want to permanently discard changes to {fileList}?
-            This action cannot be undone.
->>>>>>> a558c765
+            {trans.__('Are you sure you want to permanently discard changes to %1? \
+            This action cannot be undone.', fileList)}
           </span>
         ),
         buttons: [
@@ -781,38 +669,25 @@
               await model.checkout({ filename: file.to });
             }
           } catch (reason) {
-            showErrorMessage(`Discard changes for ${file.to} failed.`, reason, [
-              Dialog.warnButton({ label: 'DISMISS' })
+            showErrorMessage(trans.__(`Discard changes for %1 failed.`, file.to), reason, [
+              Dialog.warnButton({ label: trans.__('DISMISS') })
             ]);
           }
-<<<<<<< HEAD
-        } catch (reason) {
-          showErrorMessage(`Discard changes for ${file.to} failed.`, reason, [
-            Dialog.warnButton({ label: trans.__('DISMISS') })
-          ]);
-=======
->>>>>>> a558c765
         }
       }
     },
     icon: discardIcon.bindprops({ stylesheet: 'menuItem' })
   });
 
-<<<<<<< HEAD
-  commands.addCommand(CommandIDs.gitIgnore, {
-    label: () => trans.__('Ignore this file (add to .gitignore)'),
-    caption: () => trans.__('Ignore this file (add to .gitignore)'),
-=======
   commands.addCommand(ContextCommandIDs.gitIgnore, {
     label: pluralizedContextLabel(
-      'Ignore this file (add to .gitignore)',
-      'Ignore these files (add to .gitignore)'
+      trans.__('Ignore this file (add to .gitignore)'),
+      trans.__('Ignore these files (add to .gitignore)')
     ),
     caption: pluralizedContextLabel(
-      'Ignore this file (add to .gitignore)',
-      'Ignore these files (add to .gitignore)'
+      trans.__('Ignore this file (add to .gitignore)'),
+      trans.__('Ignore these files (add to .gitignore)')
     ),
->>>>>>> a558c765
     execute: async args => {
       const { files } = (args as any) as CommandArguments.IGitContextAction;
       for (const file of files) {
@@ -825,43 +700,16 @@
 
   commands.addCommand(ContextCommandIDs.gitIgnoreExtension, {
     label: args => {
-<<<<<<< HEAD
-      const selectedFile: Git.IStatusFile = args as any;
-      return trans.__(
-        `Ignore %1 extension (add to .gitignore)`,
-        PathExt.extname(selectedFile.to)
-      );
-    },
-    caption: trans.__('Ignore this file extension (add to .gitignore)'),
-    execute: async args => {
-      const selectedFile: Git.IStatusFile = args as any;
-      if (selectedFile) {
-        const extension = PathExt.extname(selectedFile.to);
-        if (extension.length > 0) {
-          const result = await showDialog({
-            title: trans.__('Ignore file extension'),
-            body: trans.__(
-              `Are you sure you want to ignore all %1 files within this git repository?`,
-              extension
-            ),
-            buttons: [
-              Dialog.cancelButton({ label: trans.__('Cancel') }),
-              Dialog.okButton({ label: trans.__('Ignore') })
-            ]
-          });
-          if (result.button.label === trans.__('Ignore')) {
-            await model.ignore(selectedFile.to, true);
-=======
       const { files } = (args as any) as CommandArguments.IGitContextAction;
       const extensions = files
         .map(file => PathExt.extname(file.to))
         .filter(extension => extension.length > 0);
       const subject = extensions.length > 1 ? 'extensions' : 'extension';
-      return `Ignore ${extensions.join(', ')} ${subject} (add to .gitignore)`;
+      return trans.__(`Ignore %1 ${trans.__(subject)} (add to .gitignore)`, extensions.join(', '));
     },
     caption: pluralizedContextLabel(
-      'Ignore this file extension (add to .gitignore)',
-      'Ignore these files extension (add to .gitignore)'
+      trans.__('Ignore this file extension (add to .gitignore)'),
+      trans.__('Ignore these files extension (add to .gitignore)')
     ),
     execute: async args => {
       const { files } = (args as any) as CommandArguments.IGitContextAction;
@@ -870,17 +718,16 @@
           const extension = PathExt.extname(selectedFile.to);
           if (extension.length > 0) {
             const result = await showDialog({
-              title: 'Ignore file extension',
-              body: `Are you sure you want to ignore all ${extension} files within this git repository?`,
+              title: trans.__('Ignore file extension'),
+              body: trans.__(`Are you sure you want to ignore all %1 files within this git repository?`, extension),
               buttons: [
                 Dialog.cancelButton(),
-                Dialog.okButton({ label: 'Ignore' })
+                Dialog.okButton({ label: trans.__('Ignore') })
               ]
             });
-            if (result.button.label === 'Ignore') {
+            if (result.button.label === trans.__('Ignore')) {
               await model.ignore(selectedFile.to, true);
             }
->>>>>>> a558c765
           }
         }
       }
@@ -895,7 +742,7 @@
   });
 
   commands.addCommand(ContextCommandIDs.gitNoAction, {
-    label: 'No actions available',
+    label: trans.__('No actions available'),
     isEnabled: () => false,
     execute: () => void 0
   });
@@ -904,16 +751,8 @@
 /**
  * Adds commands and menu items.
  *
-<<<<<<< HEAD
- * @private
- * @param app - Jupyter front end
- * @param gitExtension - Git extension instance
- * @param fileBrowser - file browser instance
- * @param settings - extension settings
- * @param trans - language translator
-=======
  * @param commands - Jupyter App commands registry
->>>>>>> a558c765
+ *  @param trans - language translator
  * @returns menu
  */
 export function createGitMenu(
