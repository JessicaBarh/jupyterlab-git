--- conflicted
+++ resolved
@@ -113,30 +113,18 @@
     return (
       <div>
       <div className='jp-Git-timeline'>
-<<<<<<< HEAD
+        <ToggleDisplay show={this.state.show_left_arrow}>
         <button className='jp-Git-timeline-arrow-left' onClick={()=>this.show_left()}> </button>
+        </ToggleDisplay>
+
         <div className='jp-Git-timeline-container' ref='past_commits_container'> 
-            <button className='jp-Git-currentCommit-active' onClick={()=>this.props.show_current_work(true)}>
-            </button>    
+            <button className='jp-Git-currentCommit-active' onDoubleClick={()=>this.props.show_current_work(-1)}>
+            </button> 
             <button className='jp-Git-currentCommit-btn'>
-            </button>         
+            </button>  
             {this.props.past_commits.map((dj, dj_index)=>
-              <span className='jp-Git-commit-btn-container' key={dj_index} onClick={()=>{this.show_past_commit_work(dj,dj_index,this.props.current_fb_path), this.props.show_current_work(false)}}>---------
+              <span className='jp-Git-commit-btn-container' key={dj_index} onDoubleClick={()=>{this.show_past_commit_work(dj,dj_index,this.props.current_fb_path), this.props.show_current_work(dj_index)}}>---
                   <button className='jp-Git-pastCommit-active'>
-=======
-
-        <ToggleDisplay show={this.state.show_left_arrow}>
-        <button className='jp-Git-timeline-arrow' onClick={()=>this.show_left()}> {'\u276e'} </button>
-        </ToggleDisplay>
-
-        <div className='jp-Git-timeline-container' ref='past_commits_container'> 
-            <button className={this.mod_class_selection(-1, this.props.show_index)} onDoubleClick={()=>this.props.show_current_work(-1)}>
-               CUR
-            </button>         
-            {this.props.past_commits.map((dj, dj_index)=>
-              <span className='jp-Git-mod-container' key={dj_index} onDoubleClick={()=>{this.show_past_commit_work(dj,dj_index,this.props.current_fb_path), this.props.show_current_work(dj_index)}}>---
-                  <button className={this.mod_class_selection(dj_index, this.props.show_index)}>
->>>>>>> d639e34e
                       <PastCommitNodeInfo index={dj_index} commit={dj.commit} author={dj.author} date={dj.date} commit_msg={dj.commit_msg}/>
                   </button>
                   <button className='jp-Git-pastCommit-btn'>
@@ -144,17 +132,11 @@
                   </button>
               </span>
             )}
-<<<<<<< HEAD
-          </div>,     
+          </div>
+
+          <ToggleDisplay show={this.state.show_right_arrow}>    
          <button className='jp-Git-timeline-arrow-right' onClick={()=>this.show_right()}></button>
-=======
-          </div>
-
-          <ToggleDisplay show={this.state.show_right_arrow}>    
-         <button className='jp-Git-timeline-arrow' onClick={()=>this.show_right()}> {'\u276f'} </button>
          </ToggleDisplay>
-
->>>>>>> d639e34e
       </div>
           <ToggleDisplay show={this.props.show_index!=-1}>
           <SinglePastCommitInfo num={this.state.single_num} data={this.state.single_data}  info={this.state.info} list={this.state.single_data_filelist} app={this.props.app}/>
@@ -223,39 +205,23 @@
     return (
       <div >
       <div className='jp-Git-singlePastCommit'>
-<<<<<<< HEAD
         <div className='jp-Git-singlePastCommit-header'>
           <span className='jp-Git-singlePastCommit-label-commit-number'> #{this.props.data.commit}</span>
-          <span className='jp-Git-singlePastCommit-label-summary'> {this.props.data.modified_file_note}</span>
+          <span className='jp-Git-singlePastCommit-label-summary'> {this.props.info}</span>
         </div>
         <div className='jp-Git-singlePastCommit-label-author'> <span className="jp-Git-icon-author"/> {this.props.data.author}</div>
         <div className='jp-Git-singlePastCommit-label-date'> {this.props.data.date}</div>
         <div className='jp-Git-singlePastCommit-label-commit-message'> "<span className="jp-past-commit-message"/>{this.props.data.commit_msg}"</div>
-
-=======
-        <div className='jp-Git-singlePastCommit-label'> No. {this.props.num}</div>
-        <div className='jp-Git-singlePastCommit-label'> commit: {this.props.data.commit}</div>
-        <div className='jp-Git-singlePastCommit-label'> author: {this.props.data.author}</div>
-        <div className='jp-Git-singlePastCommit-label'> date: {this.props.data.date}</div>
-        <div className='jp-Git-singlePastCommit-label'> commit_msg: {this.props.data.commit_msg}</div>
-        <div className='jp-Git-singlePastCommit-label'> summary: {this.props.info}</div>
->>>>>>> d639e34e
       </div>
       <div className='jp-Git-singlePastCommitDetail'>
           {this.props.list.map((mf, mf_index)=>
             <li className='jp-Git-singlePastCommitDetail-file' key={mf_index} >
-<<<<<<< HEAD
-              <span className={`${GIT_FILE_ICON} ${parseFileExtension(mf.modified_file_path)}`} />
-              <span className='jp-Git-singlePastCommitDetail-file-path' onDoubleClick={()=>window.open('https://github.com/search?q='+this.props.data.commit+'&type=Commits&utf8=%E2%9C%93')}>{mf.modified_file_path} </span>
+              <span className={`${GIT_FILE_ICON} ${parseFileExtension(mf.modified_file_path)}`} onDoubleClick={()=>window.open('https://github.com/search?q='+this.props.data.commit+'&type=Commits&utf8=%E2%9C%93')}/>
+              <span className='jp-Git-singlePastCommitDetail-file-path'  onDoubleClick={()=> this.props.app.commands.execute('git:terminal-cmd',{'cmd':'git show '+this.props.data.commit})>{mf.modified_file_path} </span>
                 <span className="jp-Git-modNumber"> {mf.deletion}</span>   
                 <span className='jp-Git-icon-deletion'></span>   
                 <span className="jp-Git-modNumber">{mf.insertion}</span>
                 <span className='jp-Git-icon-insertion'></span>
-              
-=======
-              <span className={`${GIT_FILE_ICON} ${parseFileExtension(mf.modified_file_path)}`} onDoubleClick={()=>window.open('https://github.com/search?q='+this.props.data.commit+'&type=Commits&utf8=%E2%9C%93')}/>
-              <span className='jp-Git-singlePastCommitDetail-file-path'  onDoubleClick={()=> this.props.app.commands.execute('git:terminal-cmd',{'cmd':'git show '+this.props.data.commit}) }>{mf.modified_file_path} :{mf.insertion}(+), {mf.deletion}(-) </span>
->>>>>>> d639e34e
             </li>
           )}
       </div>
