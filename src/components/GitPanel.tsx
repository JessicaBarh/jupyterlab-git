--- conflicted
+++ resolved
@@ -124,12 +124,9 @@
    */
   constructor(props: IGitPanelProps) {
     super(props);
-<<<<<<< HEAD
     this.translator = props.translator || nullTranslator;
     this._trans = this.translator.load('jupyterlab-git');
-=======
     const { branches, currentBranch, pathRepository } = props.model;
->>>>>>> f60ed323
 
     this.state = {
       branches: branches,
