--- conflicted
+++ resolved
@@ -12,217 +12,7 @@
   Git
 } from '../git'
 
-<<<<<<< HEAD
 import '../../style/index.css';
-=======
-import {
-  PathHeader
-} from './pathHeader'
-
-
-
-import {
-  PastCommits
-} from './pastCommits'
-
-import {
-  StatusFiles, parseFileExtension
-} from './statusFiles'
-
-import '../../style/index.css';
-import $ = require('jquery');
-/**
- * The class name added to a git-plugin widget.
- */
-const Git_CLASS = 'jp-GitSessions';
-
-/**
- * The class name added to a git-plugin widget header.
- */
-const HEADER_CLASS = 'jp-GitSessions-header';
-
-const SHIFT_LEFT_BUTTON_CLASS = 'jp-mod-left';
-const SHIFT_RIGHT_BUTTON_CLASS = 'jp-mod-right';
-const CUR_BUTTON_CLASS = 'jp-mod-current'; 
-
-/**
- * The class name added to a git-plugin widget header refresh button.
- */
-const REFRESH_CLASS  = 'jp-Git-repo-refresh';
-/**
- * The class name added to a git-plugin widget header refresh button.
- */
-const SWITCH_BRANCH_CLASS = 'jp-GitSessions-headerSwitchBranch';
-/**
- * The class name added to a git-plugin widget header refresh button.
- */
-const NEW_TERMINAL_CLASS = 'jp-GitSessions-headerNewTerminal';
-/**
- * The class name added to the git-plugin terminal sessions section.
- */
-const SECTION_CLASS = 'jp-GitSessions-section';
-
-const PATH_HEADER_CLASS = 'jp-GitSessions-pathHeaderSection';
-
-const PAST_COMMIT_CLASS = 'jp-GitSessions-pastcommitsection';
-
-const PAST_COMMIT_INFO_CLASS = 'jp-GitSessions-pastcommitinfoSection';
-/**
- * The class name added to the git-plugin terminal sessions section.
- */
-const UNCOMMITTED_CLASS = 'jp-GitSessions-uncommittedSection';
-
-/**
- * The class name added to the git-plugin kernel sessions section.
- */
-const UNTRACKED_CLASS = 'jp-GitSessions-untrackedSection';
-
-const UNSTAGED_CLASS = 'jp-GitSessions-unstagedSection';
-
-/**
- * The class name added to the git-plugin sessions section header.
- */
-const SECTION_HEADER_CLASS = 'jp-GitSessions-sectionHeader';
-
-/**
- * The class name added to a section container.
- */
-const GIT_WHOLE_CONTAINER_CLASS = 'jp-GitSessions-sectionGitWholeContainer';
-const TOP_CONTAINER_CLASS = 'jp-Git-timeline';
-const CONTAINER_CLASS = 'jp-GitSessions-sectionContainer';
-const PAST_COMMIT_CONTAINER_CLASS = 'jp-GitSessions-sectionPastCommitContainer';
-const PAST_SINGLE_COMMIT_CONTAINER_CLASS = 'jp-GitSessions-sectionPastSingleCommitContainer';
-const PAST_COMMIT_BUTTON_CLASS = 'jp-Git-timeline-commit';
-//const PAST_COMMIT_SELECTED_BUTTON_CLASS = 'jp-GitSessions-sectionPastCommitSelectedButton';
-/**
- * The class name added to the git-plugin kernel sessions section list.
- */
-const LIST_CLASS = 'jp-GitSessions-sectionList';
-
-const PAST_COMMIT_LIST_CLASS =  'jp-Git-timeline-container';
-const PAST_COMMIT_INFO_SECTION_HEADER_CLASS = 'jp-GitSessions-pastcommitinfosectionHeader';
-const PAST_COMMIT_INFO_LABEL_CLASS = 'jp-GitSessions-pastcommitinfoLabel';
-/**
- * The class name added to the git-plugin sessions items.
- */
-const ITEM_CLASS = 'jp-GitSessions-item';
-
-/**
- * The class name added to a git-plugin session item icon.
- */
-const ITEM_ICON_CLASS = 'jp-GitSessions-itemIcon';
-
-/**
- * The class name added to a git-plugin session item label.
- */
-const ITEM_LABEL_CLASS = 'jp-GitSessions-itemLabel';
-const REPO_CLASS = 'jp-Git-repo-path';
-
-
-
-/**
- * The class name added to a git-plugin session item git-add button.
- */
-const ADD_BUTTON_CLASS = 'jp-GitSessions-itemAdd';
-/**
- * The class name added to a git-plugin session item git-reset button.
- */
-const RESET_BUTTON_CLASS = 'jp-GitSessions-itemReset';
-/**
- * The class name added to a git-plugin session item git-checkout button.
- */
-//const CHECKOUT_BUTTON_CLASS = 'jp-GitSessions-itemCheckout';
-/**
- * The class name added to a git-plugin session item git-commit button.
- */
-const COMMIT_BUTTON_CLASS = 'jp-GitSessions-itemCommit';
-
-/**
- * The class name added to a notebook icon.
- */
-const NOTEBOOK_ICON_CLASS = 'jp-mod-notebook';
-
-/**
- * The class name added to a console icon.
- */
-const CONSOLE_ICON_CLASS = 'jp-mod-console';
-
-/**
- * The class name added to a file icon.
- */
-const FILE_ICON_CLASS = 'jp-mod-file';
-
-/**
- * The class name added to a terminal icon.
- */
-const TERMINAL_ICON_CLASS = 'jp-mod-terminal';
-/**
- * The class name added to a markdown file browser item.
- */
-const MARKDOWN_ICON_CLASS = 'jp-MarkdownIcon';
-
-/**
- * The class name added to a python file browser item.
- */
-const PYTHON_ICON_CLASS = 'jp-PythonIcon';
-
-/**
- * The class name added to a JSON file browser item.
- */
-const JSON_ICON_CLASS = 'jp-JSONIcon';
-
-const HOME_ICON_CLASS = 'jp-homeIcon';
-/**
- * The class name added to a speadsheet file browser item.
- */
-const SPREADSHEET_ICON_CLASS = 'jp-SpreadsheetIcon';
-
-/**
- * The class name added to a R Kernel file browser item.
- */
-const RKERNEL_ICON_CLASS = 'jp-RKernelIcon';
-
-/**
- * The class name added to a YAML file browser item.
- */
-const YAML_ICON_CLASS = 'jp-YamlIcon';
-
-/**
- * The class added for image file browser items.
- */
-const IMAGE_ICON_CLASS = 'jp-ImageIcon';
-
-/**
- * The class name added to a file type content item.
- */
-const FILE_TYPE_CLASS = 'jp-FileIcon';
-
-/**
- * The class name added to a directory file browser item.
- */
-const FOLDER_MATERIAL_ICON_CLASS = 'jp-OpenFolderIcon';
-/**
- * The class name added to a csv toolbar widget.
- */
-const CSV_TOOLBAR_CLASS = 'jp-Git-branch';
-
-const CSV_TOOLBAR_LABEL_CLASS = 'jp-Git-branch-dropdown';
-
-/**
- * The class name added to a csv toolbar's dropdown element.
- */
-const CSV_TOOLBAR_DROPDOWN_CLASS = 'jp-Git-branch-icon';
-
-/**
- * The duration of auto-refresh in ms.
- */
-const REFRESH_DURATION = 50000;
-
-/**
- * The enforced time between refreshes in ms.
- */
-const MIN_REFRESH = 5000;
->>>>>>> 2ca1ac85
 
 
 export namespace BranchHeader {
@@ -279,7 +69,6 @@
   render(){
     return (
       <div  className='jp-Git-branch'>
-<<<<<<< HEAD
         <span className ='jp-Git-branch-label'> Current Branch:{this.props.current_branch}
         </span>,
         <select required ref="switch_branch_dropdown_button" defaultValue={this.props.current_branch} disabled = {this.props.disabled} 
@@ -288,17 +77,10 @@
              <option value=" " disabled selected>Switch Branches: </option>
              {this.props.data.map((dj, dj_index)=>
               <option value ={dj.name} key={dj_index}>
-=======
-        <span className ='jp-Git-branch-dropdown'> Current Branch:{this.props.current_branch}
-        </span>,
-        <select ref="switch_branch_dropdown_button" disabled = {this.props.disabled} title = {this.props.disabled?'Please commit your changes or stash them before you switch branches':'select branches'} className='jp-Git-branch-icon' onChange={event=>this.switch_branch(event, this.props.refresh)} >
-             {this.props.data.map((dj)=>
-              <option selected={dj.current[0]} value ={dj.name}>
->>>>>>> 2ca1ac85
                   {dj.name}
               </option>
               )}
-              <option value="">
+              <option value=''>
                 CREATE NEW BRANCH
               </option>
           </select>,  
