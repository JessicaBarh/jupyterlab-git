--- conflicted
+++ resolved
@@ -6,16 +6,14 @@
   commitDescriptionClass,
   commitButtonClass
 } from '../style/CommitBox';
-<<<<<<< HEAD
 import {
   nullTranslator,
   ITranslator,
   TranslationBundle
 } from '@jupyterlab/translation';
-=======
 import { CommandRegistry } from '@lumino/commands';
 import { SUBMIT_COMMIT_COMMAND } from '../commandsAndMenu';
->>>>>>> f60ed323
+
 
 /**
  * Interface describing component properties.
@@ -99,30 +97,20 @@
     const title = !this.props.hasFiles
       ? this._trans.__('Disabled: No files are staged for commit')
       : !this.state.summary
-<<<<<<< HEAD
       ? this._trans.__('Disabled: No commit message summary')
       : this._trans.__('Commit');
-=======
-      ? 'Disabled: No commit message summary'
-      : 'Commit';
 
     const shortcutHint = CommandRegistry.formatKeystroke(
       this._getSubmitKeystroke()
     );
-    const summaryPlaceholder = 'Summary (' + shortcutHint + ' to commit)';
->>>>>>> f60ed323
+    const summaryPlaceholder = this._trans.__('Summary (%1 to commit)', shortcutHint);
     return (
       <form className={[commitFormClass, 'jp-git-CommitBox'].join(' ')}>
         <input
           className={commitSummaryClass}
           type="text"
-<<<<<<< HEAD
-          placeholder={this._trans.__("Summary (required)")}
+          placeholder={summaryPlaceholder}
           title={this._trans.__("Enter a commit message summary (a single line, preferably less than 50 characters)")}
-=======
-          placeholder={summaryPlaceholder}
-          title="Enter a commit message summary (a single line, preferably less than 50 characters)"
->>>>>>> f60ed323
           value={this.state.summary}
           onChange={this._onSummaryChange}
           onKeyPress={this._onSummaryKeyPress}
@@ -130,13 +118,8 @@
         <TextareaAutosize
           className={commitDescriptionClass}
           minRows={5}
-<<<<<<< HEAD
-          placeholder={this._trans.__("Description")}
+          placeholder={this._trans.__("Description (optional)")}
           title={this._trans.__("Enter a commit message description")}
-=======
-          placeholder="Description (optional)"
-          title="Enter a commit message description"
->>>>>>> f60ed323
           value={this.state.description}
           onChange={this._onDescriptionChange}
         />
