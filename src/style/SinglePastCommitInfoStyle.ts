--- conflicted
+++ resolved
@@ -89,60 +89,6 @@
   marginLeft: '6px'
 });
 
-<<<<<<< HEAD
-export const numberOfDeletionsStyle = style({
-  position: 'absolute',
-  right: '12px',
-  width: '15px',
-  marginTop: '1px'
-});
-
-export const numberOfInsertionsStyle = style({
-  position: 'absolute',
-  right: '50px',
-  width: '15px',
-  marginTop: '1px'
-});
-
-export const warningLabel = style({
-  padding: '5px 1px 5px 0'
-});
-
-export const messageInput = style({
-  boxSizing: 'border-box',
-  width: '95%',
-  marginBottom: '7px'
-});
-
-export const button = style({
-  outline: 'none',
-  border: 'none',
-  color: 'var(--jp-layout-color0)',
-  cursor: 'pointer'
-});
-
-export const resetRevertButton = style({
-  backgroundColor: 'var(--jp-error-color1)',
-  $nest: {
-    '&:disabled': {
-      cursor: 'default',
-      backgroundColor: 'var(--jp-error-color2)'
-    }
-  }
-});
-
-export const cancelButton = style({
-  backgroundColor: 'var(--jp-layout-color4)',
-  marginRight: '4px',
-  $nest: {
-    '&:disabled': {
-      cursor: 'default'
-    }
-  }
-});
-
-=======
->>>>>>> 87b3bc02
 export const fileList = style({
   paddingLeft: 0
 });