--- conflicted
+++ resolved
@@ -1,11 +1,6 @@
 import { style } from 'typestyle';
 
 export const fileIconStyle = style({
-<<<<<<< HEAD
-  flex: '0 0 auto',
-  marginRight: '4px',
-  minHeight: '16px'
-=======
   alignSelf: 'center',
   backgroundPosition: 'center',
   backgroundRepeat: 'no-repeat',
@@ -14,7 +9,6 @@
   height: '16px',
   width: '16px',
   marginRight: '4px'
->>>>>>> 6ea4a62f
 });
 
 export const fileLabelStyle = style({
