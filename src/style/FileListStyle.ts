import { style } from 'typestyle';

export const fileListWrapperClass = style({
  height: 'auto',
  minHeight: '150px',

  overflow: 'hidden',
  overflowY: 'auto'
<<<<<<< HEAD
=======
});

export const notebookFileIconStyle = style({
  backgroundImage: 'var(--jp-icon-notebook)'
});

export const folderFileIconStyle = style({
  backgroundImage: 'var(--jp-icon-directory)'
});

export const genericFileIconStyle = style({
  backgroundImage: 'var(--jp-icon-file)'
});

export const yamlFileIconStyle = style({
  backgroundImage: 'var(--jp-icon-yaml)'
});

export const markdownFileIconStyle = style({
  backgroundImage: 'var(--jp-icon-markdown)'
});

export const imageFileIconStyle = style({
  backgroundImage: 'var(--jp-icon-image)'
});

export const spreadsheetFileIconStyle = style({
  backgroundImage: 'var(--jp-icon-spreadsheet)'
});

export const jsonFileIconStyle = style({
  backgroundImage: 'var(--jp-icon-json)'
});

export const pythonFileIconStyle = style({
  backgroundImage: 'var(--jp-icon-python)'
});

export const kernelFileIconStyle = style({
  backgroundImage: 'var(--jp-icon-r)'
>>>>>>> 6ea4a62f
});<|MERGE_RESOLUTION|>--- conflicted
+++ resolved
@@ -6,8 +6,6 @@
 
   overflow: 'hidden',
   overflowY: 'auto'
-<<<<<<< HEAD
-=======
 });
 
 export const notebookFileIconStyle = style({
@@ -48,5 +46,4 @@
 
 export const kernelFileIconStyle = style({
   backgroundImage: 'var(--jp-icon-r)'
->>>>>>> 6ea4a62f
 });