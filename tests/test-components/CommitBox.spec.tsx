--- conflicted
+++ resolved
@@ -3,12 +3,8 @@
 import { shallow } from 'enzyme';
 import { CommitBox} from '../../src/components/CommitBox';
 import { CommandRegistry } from '@lumino/commands';
-<<<<<<< HEAD
-import { SUBMIT_COMMIT_COMMAND } from '../../src/commandsAndMenu';
 import { ITranslator, nullTranslator } from '@jupyterlab/translation';
-=======
 import { CommandIDs } from '../../src/tokens';
->>>>>>> a558c765
 
 describe('CommitBox', () => {
 
